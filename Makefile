dev: buffalo adminer migrate 

migrate:
	docker-compose run --rm buffalo whenavail db 5432 10 buffalo-pop pop migrate up
	docker-compose run --rm buffalo /bin/bash -c "grift private:seed && grift db:seed && grift minio:seed"

migratestatus:
	docker-compose run buffalo buffalo-pop pop migrate status

migratetestdb: testdb
	docker-compose run --rm test whenavail testdb 5432 10 buffalo-pop pop migrate up

gqlgen:
	-docker-compose pause buffalo
	-docker-compose run --rm buffalo /bin/bash -c "go generate ./gqlgen"
	-docker-compose unpause buffalo

adminer:
	docker-compose up -d adminer

buffalo:
	docker-compose up -d buffalo

<<<<<<< HEAD
redis: db
	docker-compose up -d redis
=======
debug: killbuffalo
	docker-compose up -d debug
	docker-compose logs -f debug
>>>>>>> 9c282950

swagger: swaggerspec
	docker-compose run --rm --service-ports swagger serve -p 8082 --no-open swagger.json

swaggerspec:
	docker-compose run --rm swagger generate spec -m -o swagger.json

bounce:
	docker-compose kill buffalo
	docker-compose rm -f buffalo
	docker-compose up -d buffalo

logs:
	docker-compose logs buffalo

testdb:
	docker-compose up -d testdb

test:
	docker-compose run --rm test whenavail testdb 5432 10 buffalo test

testenv: rmtestdb migratetestdb
	@echo "\n\nIf minio hasn't been initialized, run grift minio:seed\n"
	docker-compose run --rm test bash

rmtestdb:
	docker-compose kill testdb && docker-compose rm -f testdb

killbuffalo:
	docker-compose kill buffalo

clean:
	docker-compose kill
	docker-compose rm -f

fresh: clean dev<|MERGE_RESOLUTION|>--- conflicted
+++ resolved
@@ -21,14 +21,12 @@
 buffalo:
 	docker-compose up -d buffalo
 
-<<<<<<< HEAD
 redis: db
 	docker-compose up -d redis
-=======
+	
 debug: killbuffalo
 	docker-compose up -d debug
 	docker-compose logs -f debug
->>>>>>> 9c282950
 
 swagger: swaggerspec
 	docker-compose run --rm --service-ports swagger serve -p 8082 --no-open swagger.json
