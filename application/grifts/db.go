package grifts

import (
	"github.com/markbates/grift/grift"
	"github.com/silinternational/handcarry-api/domain"
	"github.com/silinternational/handcarry-api/models"
	"github.com/gobuffalo/nulls"
	"time"
)

var _ = grift.Namespace("db", func() {

	grift.Desc("seed", "Seeds a database")
	_ = grift.Add("seed", func(c *grift.Context) error {

		organizationUuid1 := domain.GetUuidAsString()
		organizationUuid2 := domain.GetUuidAsString()
		fixtureOrgs := []*models.Organization{
			{
				ID:         1,
				Uuid:       organizationUuid1,
				Name:       "AppsDev",
				AuthType:   "SAML",
				AuthConfig: "{}",
			},
			{
				ID:         2,
				Uuid:       organizationUuid2,
				Name:       "Other",
				AuthType:   "SAML",
				AuthConfig: "{}",
			},
		}

		for _, org := range fixtureOrgs {
			err := models.DB.Create(org)
			if err != nil {
				return err
			}
		}

		userUuid1 := domain.GetUuidAsString()
		userUuid2 := domain.GetUuidAsString()
		userUuid3 := domain.GetUuidAsString()
		userUuid4 := domain.GetUuidAsString()
		userUuid5 := domain.GetUuidAsString()
		fixtureUsers := []*models.User{
			{
				ID:         1,
				Uuid:       userUuid1,
				Email:      "clark.kent@example.org",
				FirstName:  "Clark",
				LastName:   "Kent",
				Nickname:   "Reporter38",
				AuthOrgID:  1,
				AuthOrgUid: "clark_kent",
			},
			{
				ID:         2,
				Uuid:       userUuid2,
				Email:      "jane.eyre@example.org",
				FirstName:  "Jane",
				LastName:   "Eyre",
				Nickname:   "Charlotte47",
				AuthOrgID:  1,
				AuthOrgUid: "jane_eyre",
			},
			{
				ID:         3,
				Uuid:       userUuid3,
				Email:      "jane.doe@example.org",
				FirstName:  "Jane",
				LastName:   "Doe",
				Nickname:   "Unknown42",
				AuthOrgID:  1,
				AuthOrgUid: "jane_doe",
			},
			{
				ID:         4,
				Uuid:       userUuid4,
				Email:      "denethor.ben.ecthelion@example.org",
				FirstName:  "Denethor",
				LastName:   "",
				Nickname:   "Gondor2930",
				AuthOrgID:  1,
				AuthOrgUid: "denethor",
			},
			{
				ID:         5,
				Uuid:       userUuid5,
				Email:      "john.smith@example.org",
				FirstName:  "John",
				LastName:   "Smith",
				Nickname:   "Highway1991",
				AuthOrgID:  2,
				AuthOrgUid: "john_smith",
			},
		}

		for _, user := range fixtureUsers {
			err := models.DB.Create(user)
			if err != nil {
				return err
			}
		}
<<<<<<< HEAD
/*
		fixtureUserOrgs := []*models.UserOrganization{
			{
				ID:     1,
				OrgID:  1,
				UserID: 1,
				Role:   "admin",
			},
			{
				ID:     2,
				OrgID:  1,
				UserID: 2,
				Role:   "foo",
			},
			{
				ID:     3,
				OrgID:  1,
				UserID: 3,
				Role:   "bar",
			},
			{
				ID:     4,
				OrgID:  1,
				UserID: 4,
				Role:   "baz",
			},
			{
				ID:     5,
				OrgID:  2,
				UserID: 5,
				Role:   "admin",
			},
		}
=======

		/*
			fixtureUserOrgs := []*models.UserOrganization{
				{
					ID:     1,
					OrgID:  1,
					UserID: 1,
					Role:   "admin",
				},
				{
					ID:     2,
					OrgID:  1,
					UserID: 2,
					Role:   "foo",
				},
				{
					ID:     3,
					OrgID:  1,
					UserID: 3,
					Role:   "bar",
				},
				{
					ID:     4,
					OrgID:  1,
					UserID: 4,
					Role:   "baz",
				},
				{
					ID:     5,
					OrgID:  2,
					UserID: 5,
					Role:   "admin",
				},
			}
>>>>>>> 1d660965

			for _, userOrgs := range fixtureUserOrgs {
				err := models.DB.Create(userOrgs)
				if err != nil {
					return err
				}
			}
		*/

		postUuid1, _ := uuid2.NewV4()
		postUuid2, _ := uuid2.NewV4()
		postUuid3, _ := uuid2.NewV4()
		postUuid4, _ := uuid2.NewV4()
		postUuid5, _ := uuid2.NewV4()
		fixturePosts := []*models.Post{
			{
				ID:           1,
				CreatedByID:  1,
				Type:         "request",
				OrgID:        1,
				Status:       "unfulfilled",
				Title:        "Maple Syrup",
				Destination:  nulls.NewString("Madrid, Spain"),
				Size:         "Medium",
				Uuid:         postUuid1,
				ReceiverID:   nulls.NewInt(1),
				NeededAfter:  time.Date(2019,time.July,19,0,0,0,0,time.UTC),
				NeededBefore: time.Date(2019,time.August,3,0,0,0,0,time.UTC),
				Category:     "Unknown",
				Description:  nulls.NewString("Missing my good, old, Canadian maple syrupy goodness"),
			},
			{
				ID:           2,
				CreatedByID:  2,
				Type:         "request",
				OrgID:        1,
				Status:       "unfulfilled",
				Title:        "Jif Peanut Butter",
				Destination:  nulls.NewString("JAARS, NC, USA"),
				Size:         "Small",
				Uuid:         postUuid2,
				ReceiverID:   nulls.NewInt(2),
				NeededBefore: time.Date(2019,time.August,3,0,0,0,0,time.UTC),
				Category:     "Food",
				Description:  nulls.NewString("Jiffy Peanut Butter goes on our daily bread!"),
			},
			{
				ID:           3,
				CreatedByID:  3,
				Type:         "request",
				OrgID:        1,
				Status:       "unfulfilled",
				Title:        "Burt's Bee's Lip Balm",
				Destination:  nulls.NewString("Atlanta, GA, USA"),
				Size:         "Tiny",
				Uuid:         postUuid3,
				ReceiverID:   nulls.NewInt(3),
				NeededAfter:  time.Date(2019,time.July,18,0,0,0,0,time.UTC),
				Category:     "Personal",
				Description:  nulls.NewString("Please save me from having painfully cracked lips!"),
			},
			{
				ID:           4,
				CreatedByID:  4,
				Type:         "request",
				OrgID:        1,
				Status:       "unfulfilled",
				Title:        "Peanut Butter",
				Destination:  nulls.NewString("Orlando, FL, USA"),
				Size:         "Small",
				Uuid:         postUuid4,
				ReceiverID:   nulls.NewInt(4),
				NeededAfter:  time.Date(2019,time.August,3,0,0,0,0,time.UTC),
				NeededBefore: time.Date(2019,time.September,1,0,0,0,0,time.UTC),
				Category:     "Food",
				Description:  nulls.NewString("I already have chocolate, but I need peanut butter."),
			},
			{
				ID:           5,
				CreatedByID:  5,
				Type:         "request",
				OrgID:        2,
				Status:       "unfulfilled",
				Title:        "Altoids",
				Size:         "Tiny",
				Uuid:         postUuid5,
				ReceiverID:   nulls.NewInt(5),
				Category:     "Mints",
				Description:  nulls.NewString("The original celebrated curiously strong mints"),
			},
		}

		for _, posts := range fixturePosts {
			err := models.DB.Create(posts)
			if err != nil {
				return err
			}
		}

		return nil
	})

})<|MERGE_RESOLUTION|>--- conflicted
+++ resolved
@@ -103,8 +103,8 @@
 				return err
 			}
 		}
-<<<<<<< HEAD
-/*
+
+    /*
 		fixtureUserOrgs := []*models.UserOrganization{
 			{
 				ID:     1,
@@ -137,42 +137,6 @@
 				Role:   "admin",
 			},
 		}
-=======
-
-		/*
-			fixtureUserOrgs := []*models.UserOrganization{
-				{
-					ID:     1,
-					OrgID:  1,
-					UserID: 1,
-					Role:   "admin",
-				},
-				{
-					ID:     2,
-					OrgID:  1,
-					UserID: 2,
-					Role:   "foo",
-				},
-				{
-					ID:     3,
-					OrgID:  1,
-					UserID: 3,
-					Role:   "bar",
-				},
-				{
-					ID:     4,
-					OrgID:  1,
-					UserID: 4,
-					Role:   "baz",
-				},
-				{
-					ID:     5,
-					OrgID:  2,
-					UserID: 5,
-					Role:   "admin",
-				},
-			}
->>>>>>> 1d660965
 
 			for _, userOrgs := range fixtureUserOrgs {
 				err := models.DB.Create(userOrgs)
