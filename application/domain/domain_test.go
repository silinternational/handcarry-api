package domain

import (
	"bytes"
	"net/http"
	"net/url"
	"reflect"
	"testing"
<<<<<<< HEAD

	"github.com/gofrs/uuid"
=======
	"time"
>>>>>>> 2e99813a
)

func TestGetRequestData(t *testing.T) {
	// test GET request
	req := http.Request{
		Method: "GET",
		URL:    &url.URL{RawQuery: "param=val"},
	}
	data, err := GetRequestData(&req)
	if err != nil {
		t.Errorf("GetRequestData() error: %v", err)
	}
	if v, ok := data["param"]; ok {
		if len(v) != 1 || v[0] != "val" {
			t.Errorf("Invalid data: %v", v)
		}
	} else {
		t.Errorf("Missing parameter")
	}

	// test POST request
	body := []byte("param=val")
	postRequest, err := http.NewRequest("POST", "http://www.google.com", bytes.NewBuffer(body))
	if err != nil {
		t.Errorf("NewRequest() error: %v", err)
	}
	postRequest.Header.Set("Content-Type", "application/x-www-form-urlencoded")

	data, err = GetRequestData(postRequest)
	if err != nil {
		t.Errorf("GetRequestData() error: %v", err)
	}
	if v, ok := data["param"]; ok {
		if len(v) != 1 || v[0] != "val" {
			t.Errorf("Invalid data: %v", v)
		}
	} else {
		t.Errorf("Missing parameter (data: %v) (body: %v)", data, string(body))
	}
}

func TestGetFirstStringFromSlice(t *testing.T) {
	type args struct {
		s []string
	}
	tests := []struct {
		name string
		args args
		want string
	}{
		{
			name: "nil",
			args: args{
				s: nil,
			},
			want: "",
		},
		{
			name: "empty slice",
			args: args{
				s: []string{},
			},
			want: "",
		},
		{
			name: "single string in slice",
			args: args{
				s: []string{"alpha"},
			},
			want: "alpha",
		},
		{
			name: "two strings in slice",
			args: args{
				s: []string{"alpha", "beta"},
			},
			want: "alpha",
		},
	}
	for _, tt := range tests {
		t.Run(tt.name, func(t *testing.T) {
			if got := GetFirstStringFromSlice(tt.args.s); got != tt.want {
				t.Errorf("GetFirstStringFromSlice() = \"%v\", want \"%v\"", got, tt.want)
			}
		})
	}
}

func TestGetBearerTokenFromRequest(t *testing.T) {
	type args struct {
		r *http.Request
	}
	tests := []struct {
		name string
		args args
		want string
	}{
		{
			name: "valid",
			args: args{
				r: &http.Request{
					Header: map[string][]string{
						"Authorization": {"Bearer abc123"},
					},
				},
			},
			want: "abc123",
		},
		{
			name: "also valid, not case-sensitive",
			args: args{
				r: &http.Request{
					Header: map[string][]string{
						"Authorization": {"bearer def456"},
					},
				},
			},
			want: "def456",
		},
		{
			name: "missing authorization header",
			args: args{
				r: &http.Request{
					Header: map[string][]string{
						"Other": {"Bearer abc123"},
					},
				},
			},
			want: "",
		},
		{
			name: "valid, but more complicated",
			args: args{
				r: &http.Request{
					Header: map[string][]string{
						"Authorization": {"Bearer 861B1C06-DDB8-494F-8627-3A87B22FFB82"},
					},
				},
			},
			want: "861B1C06-DDB8-494F-8627-3A87B22FFB82",
		},
		{
			name: "invalid format, missing bearer",
			args: args{
				r: &http.Request{
					Header: map[string][]string{
						"Authorization": {"861B1C06-DDB8-494F-8627-3A87B22FFB82"},
					},
				},
			},
			want: "",
		},
		{
			name: "invalid format, has colon",
			args: args{
				r: &http.Request{
					Header: map[string][]string{
						"Authorization": {"Bearer: 861B1C06-DDB8-494F-8627-3A87B22FFB82"},
					},
				},
			},
			want: "",
		},
	}
	for _, tt := range tests {
		t.Run(tt.name, func(t *testing.T) {
			if got := GetBearerTokenFromRequest(tt.args.r); got != tt.want {
				t.Errorf("GetBearerTokenFromRequest() = \"%v\", want \"%v\"", got, tt.want)
			}
		})
	}
}

func TestGetSubPartKeyValues(t *testing.T) {
	type args struct {
		inString, outerDelimiter, innerDelimiter string
	}
	tests := []struct {
		name string
		args args
		want map[string]string
	}{
		{
			name: "empty string",
			args: args{
				inString:       "",
				outerDelimiter: "!",
				innerDelimiter: "*",
			},
			want: map[string]string{},
		},
		{
			name: "one pair",
			args: args{
				inString:       "param^value",
				outerDelimiter: "#",
				innerDelimiter: "^",
			},
			want: map[string]string{
				"param": "value",
			},
		},
		{
			name: "two pairs",
			args: args{
				inString:       "param1(value1@param2(value2",
				outerDelimiter: "@",
				innerDelimiter: "(",
			},
			want: map[string]string{
				"param1": "value1",
				"param2": "value2",
			},
		},
		{
			name: "no inner delimiter",
			args: args{
				inString:       "param-value",
				outerDelimiter: "-",
				innerDelimiter: "=",
			},
			want: map[string]string{},
		},
		{
			name: "extra inner delimiter",
			args: args{
				inString:       "param=value=extra",
				outerDelimiter: "-",
				innerDelimiter: "=",
			},
			want: map[string]string{},
		},
		{
			name: "empty value",
			args: args{
				inString:       "param=value-empty=",
				outerDelimiter: "-",
				innerDelimiter: "=",
			},
			want: map[string]string{
				"param": "value",
				"empty": "",
			},
		},
	}
	for _, tt := range tests {
		t.Run(tt.name, func(t *testing.T) {
			got := GetSubPartKeyValues(tt.args.inString, tt.args.outerDelimiter, tt.args.innerDelimiter)
			if !reflect.DeepEqual(got, tt.want) {
				t.Errorf("GetSubPartKeyValues() = \"%v\", want \"%v\"", got, tt.want)
			}
		})
	}
}

func TestConvertTimeToStringPtr(t *testing.T) {
	now := time.Now()
	type args struct {
		inTime time.Time
	}
	tests := []struct {
		name string
		args args
		want string
	}{
		{
			name: "default",
			args: args{
				inTime: time.Time{},
			},
			want: "0001-01-01T00:00:00Z",
		},
		{
			name: "now",
			args: args{
				inTime: now,
			},
			want: now.Format(time.RFC3339),
		},
	}
	for _, test := range tests {
		t.Run(test.name, func(t *testing.T) {
			got := ConvertTimeToStringPtr(test.args.inTime)
			if *got != test.want {
				t.Errorf("ConvertTimeToStringPtr() = \"%v\", want \"%v\"", *got, test.want)
			}
		})
	}
}

func TestConvertStringPtrToDate(t *testing.T) {
	testTime := time.Date(2019, time.August, 12, 0, 0, 0, 0, time.UTC)
	testStr := testTime.Format("2006-01-02") // not using a const in order to detect code changes
	badTime := "1"
	type args struct {
		inPtr *string
	}
	tests := []struct {
		name    string
		args    args
		want    time.Time
		wantErr bool
	}{{
		name: "nil",
		args: args{nil},
		want: time.Time{},
	}, {
		name: "good",
		args: args{&testStr},
		want: testTime,
	}, {
		name:    "error",
		args:    args{&badTime},
		wantErr: true,
	}}
	for _, test := range tests {
		t.Run(test.name, func(t *testing.T) {
			got, err := ConvertStringPtrToDate(test.args.inPtr)
			if test.wantErr == false && err != nil {
				t.Errorf("Unexpected error %v", err)
			} else if got != test.want {
				t.Errorf("ConvertStringPtrToDate() = \"%v\", want \"%v\"", got, test.want)
			}
		})
	}
}

func TestIsStringInSlice(t *testing.T) {
	type TestData struct {
		Needle   string
		Haystack []string
		Expected bool
	}

	allTestData := []TestData{
		{
			Needle:   "no",
			Haystack: []string{},
			Expected: false,
		},
		{
			Needle:   "no",
			Haystack: []string{"really", "are you sure"},
			Expected: false,
		},
		{
			Needle:   "yes",
			Haystack: []string{"yes"},
			Expected: true,
		},
		{
			Needle:   "yes",
			Haystack: []string{"one", "two", "three", "yes"},
			Expected: true,
		},
	}

	for i, td := range allTestData {
		results := IsStringInSlice(td.Needle, td.Haystack)
		expected := td.Expected

		if results != expected {
			t.Errorf("Bad results for test set i = %v. Expected %v, but got %v", i, expected, results)
			return
		}
	}
}

func Test_emptyUuidValue(t *testing.T) {
	val := uuid.UUID{}
	if val.String() != "00000000-0000-0000-0000-000000000000" {
		t.Errorf("empty uuid value not as expected, got: %s", val.String())
	}
}<|MERGE_RESOLUTION|>--- conflicted
+++ resolved
@@ -6,12 +6,9 @@
 	"net/url"
 	"reflect"
 	"testing"
-<<<<<<< HEAD
+	"time"
 
 	"github.com/gofrs/uuid"
-=======
-	"time"
->>>>>>> 2e99813a
 )
 
 func TestGetRequestData(t *testing.T) {
