package domain

import (
	"context"
	"database/sql"
	"encoding/json"
	"fmt"
	"io"
	"log"
	"net/http"
	"os"
	"reflect"
	"regexp"
	"strconv"
	"strings"
	"sync"
	"time"
	"unicode"

	"github.com/gobuffalo/buffalo"
	"github.com/gobuffalo/envy"
	mwi18n "github.com/gobuffalo/mw-i18n"
	"github.com/gobuffalo/packr/v2"
	"github.com/gobuffalo/validate/v3"
	"github.com/gobuffalo/validate/v3/validators"
	uuid2 "github.com/gofrs/uuid"
	"github.com/rollbar/rollbar-go"
)

const (
	Megabyte                    = 1048576
	DateFormat                  = "2006-01-02"
	MaxFileSize                 = 1024 * 1024 * 10       // 10 Megabytes
	AccessTokenLifetimeSeconds  = 60*60*24*13 + 60*60*12 // 13 days, 12 hours
	DateTimeFormat              = "2006-01-02 15:04:05"
	NewMessageNotificationDelay = 1 * time.Minute
	DefaultProximityDistanceKm  = 100
	DurationDay                 = time.Duration(time.Hour * 24)
	DurationWeek                = time.Duration(DurationDay * 7)
	RecentMeetingDelay          = DurationDay * 30
<<<<<<< HEAD
	MarketingSiteURL            = "https://www.wecarry.app"
=======
	DataLoaderMaxBatch          = 100
	DataLoaderWaitMilliSeconds  = 5 * time.Millisecond
>>>>>>> 17f93a1a
)

// Event Kinds
const (
	EventApiUserCreated                    = "api:user:created"
	EventApiAuthUserLoggedIn               = "api:auth:user:loggedin"
	EventApiMessageCreated                 = "api:message:created"
	EventApiRequestStatusUpdated           = "api:request:status:updated"
	EventApiRequestCreated                 = "api:request:status:created"
	EventApiRequestUpdated                 = "api:request:updated"
	EventApiPotentialProviderCreated       = "api:potentialprovider:created"
	EventApiPotentialProviderRejected      = "api:potentialprovider:rejected"
	EventApiPotentialProviderSelfDestroyed = "api:potentialprovider:selfdestroyed"
)

// Event and Job argument names
const (
	ArgMessageID = "message_id"
)

// Notification Message Template Names
const (
	MessageTemplateNewRequest                      = "new_request"
	MessageTemplateNewThreadMessage                = "new_thread_message"
	MessageTemplateNewUserWelcome                  = "new_user_welcome"
	MessageTemplateRequestFromAcceptedToCompleted  = "request_from_accepted_to_completed"
	MessageTemplateRequestFromAcceptedToDelivered  = "request_from_accepted_to_delivered"
	MessageTemplateRequestFromAcceptedToOpen       = "request_from_accepted_to_open"
	MessageTemplateRequestFromAcceptedToReceived   = "request_from_accepted_to_received"
	MessageTemplateRequestFromAcceptedToRemoved    = "request_from_accepted_to_removed"
	MessageTemplateRequestFromCompletedToAccepted  = "request_from_completed_to_accepted"
	MessageTemplateRequestFromCompletedToDelivered = "request_from_completed_to_delivered"
	MessageTemplateRequestFromCompletedToReceived  = "request_from_completed_to_received"
	MessageTemplateRequestFromDeliveredToAccepted  = "request_from_delivered_to_accepted"
	MessageTemplateRequestFromDeliveredToCompleted = "request_from_delivered_to_completed"
	MessageTemplateRequestFromOpenToAccepted       = "request_from_open_to_accepted"
	MessageTemplateRequestFromOpenToRemoved        = "request_from_open_to_removed"
	MessageTemplateRequestFromReceivedToCompleted  = "request_from_received_to_completed"
	MessageTemplateRequestDelivered                = "request_delivered"
	MessageTemplateRequestReceived                 = "request_received"
	MessageTemplateRequestNotReceivedAfterAll      = "request_not_received_after_all"
	MessageTemplatePotentialProviderCreated        = "request_potentialprovider_created"
	MessageTemplatePotentialProviderRejected       = "request_potentialprovider_rejected"
	MessageTemplatePotentialProviderSelfDestroyed  = "request_potentialprovider_self_destroyed"
)

// User preferences
const (
	UserPreferenceKeyLanguage        = "language"
	UserPreferenceLanguageEnglish    = "en"
	UserPreferenceLanguageFrench     = "fr"
	UserPreferenceLanguageSpanish    = "es"
	UserPreferenceLanguageKorean     = "ko"
	UserPreferenceLanguagePortuguese = "pt"

	UserPreferenceKeyTimeZone = "time_zone"

	UserPreferenceKeyWeightUnit    = "weight_unit"
	UserPreferenceWeightUnitPounds = "pounds"
	UserPreferenceWeightUnitKGs    = "kilograms"
)

// UI URL Paths
const (
	DefaultUIPath = "/requests"
	requestUIPath = "/requests/"
	threadUIPath  = "/messages/"
)

// Context keys
const (
	ContextKeyCurrentUser = "current_user"
	ContextKeyExtras      = "extras"
	ContextKeyRollbar     = "rollbar"
)

var (
	// Logger is a plain instance of log.Logger, normally set to stdout
	Logger log.Logger

	// ErrLogger is an instance of ErrLogProxy, and is the only error logging
	// mechanism that can be used without access to the Buffalo context.
	ErrLogger ErrLogProxy

	AuthCallbackURL string
)

var AllowedFileUploadTypes = []string{
	"image/bmp",
	"image/gif",
	"image/jpeg",
	"image/png",
	"image/webp",
	"application/pdf",
}

var Env struct {
	AccessTokenLifetimeSeconds int
	ServiceIntegrationToken    string
	ApiBaseURL                 string
	AppName                    string
	AuthCallbackURL            string
	AwsRegion                  string
	AwsS3Endpoint              string
	AwsS3DisableSSL            bool
	AwsS3Bucket                string
	AwsAccessKeyID             string
	AwsSecretAccessKey         string
	CertDomainName             string
	CloudflareAuthEmail        string
	CloudflareAuthKey          string
	DisableTLS                 bool
	DynamoDBTable              string
	EmailService               string
	EmailFromAddress           string
	FacebookKey                string
	FacebookSecret             string
	GoEnv                      string
	GoogleKey                  string
	GoogleSecret               string
	LinkedInKey                string
	LinkedInSecret             string
	MaxFileDelete              int
	MaxLocationDelete          int
	MailChimpAPIBaseURL        string
	MailChimpAPIKey            string
	MailChimpListID            string
	MailChimpUsername          string
	MicrosoftKey               string
	MicrosoftSecret            string
	MobileService              string
	PlaygroundPort             string
	RedisInstanceName          string
	RedisInstanceHostPort      string
	RollbarServerRoot          string
	RollbarToken               string
	SendGridAPIKey             string
	ServerPort                 int
	SessionSecret              string
	SupportEmail               string
	TwitterKey                 string
	TwitterSecret              string
	UIURL                      string
}

// T is the Buffalo i18n translator
var T *mwi18n.Translator

// Assets is a packr box with asset files such as images
var Assets *packr.Box

var extrasLock = sync.RWMutex{}

func init() {
	readEnv()
	Logger.SetOutput(os.Stdout)
	ErrLogger.SetOutput(os.Stderr)
	ErrLogger.InitRollbar()
	Assets = packr.New("Assets", "../assets")
	AuthCallbackURL = Env.ApiBaseURL + "/auth/callback"
}

// readEnv loads environment data into `Env`
func readEnv() {
	Env.AccessTokenLifetimeSeconds = envToInt("ACCESS_TOKEN_LIFETIME_SECONDS", AccessTokenLifetimeSeconds)
	Env.ApiBaseURL = envy.Get("HOST", "")
	Env.AppName = envy.Get("APP_NAME", "WeCarry")
	Env.AuthCallbackURL = envy.Get("AUTH_CALLBACK_URL", "")
	Env.AwsRegion = envy.Get("AWS_DEFAULT_REGION", "")
	Env.AwsS3Endpoint = envy.Get("AWS_S3_ENDPOINT", "")
	Env.AwsS3DisableSSL, _ = strconv.ParseBool(envy.Get("AWS_S3_DISABLE_SSL", "false"))
	Env.AwsS3Bucket = envy.Get("AWS_S3_BUCKET", "")
	Env.AwsAccessKeyID = envy.Get("AWS_ACCESS_KEY_ID", "")
	Env.AwsSecretAccessKey = envy.Get("AWS_SECRET_ACCESS_KEY", "")
	Env.CertDomainName = envy.Get("CERT_DOMAIN_NAME", "")
	Env.CloudflareAuthEmail = envy.Get("CLOUDFLARE_AUTH_EMAIL", "")
	Env.CloudflareAuthKey = envy.Get("CLOUDFLARE_AUTH_KEY", "")
	Env.DisableTLS, _ = strconv.ParseBool(envy.Get("DISABLE_TLS", "false"))
	Env.DynamoDBTable = envy.Get("DYNAMO_DB_TABLE", "CertMagic")
	Env.EmailService = envy.Get("EMAIL_SERVICE", "sendgrid")
	Env.EmailFromAddress = envy.Get("EMAIL_FROM_ADDRESS", "no_reply@example.com")
	Env.FacebookKey = envy.Get("FACEBOOK_KEY", "")
	Env.FacebookSecret = envy.Get("FACEBOOK_SECRET", "")
	Env.GoEnv = envy.Get("GO_ENV", "development")
	Env.GoogleKey = envy.Get("GOOGLE_KEY", "")
	Env.GoogleSecret = envy.Get("GOOGLE_SECRET", "")
	Env.LinkedInKey = envy.Get("LINKED_IN_KEY", "")
	Env.LinkedInSecret = envy.Get("LINKED_IN_SECRET", "")
	Env.MaxFileDelete = envToInt("MAX_FILE_DELETE", 10)
	Env.MaxLocationDelete = envToInt("MAX_LOCATION_DELETE", 10)
	Env.MailChimpAPIBaseURL = envy.Get("MAILCHIMP_API_BASE_URL", "https://us4.api.mailchimp.com/3.0")
	Env.MailChimpAPIKey = envy.Get("MAILCHIMP_API_KEY", "")
	Env.MailChimpListID = envy.Get("MAILCHIMP_LIST_ID", "")
	Env.MailChimpUsername = envy.Get("MAILCHIMP_USERNAME", "")
	Env.MicrosoftKey = envy.Get("MICROSOFT_KEY", "")
	Env.MicrosoftSecret = envy.Get("MICROSOFT_SECRET", "")
	Env.MobileService = envy.Get("MOBILE_SERVICE", "dummy")
	Env.PlaygroundPort = envy.Get("PORT", "3000")
	Env.RedisInstanceName = envy.Get("REDIS_INSTANCE_NAME", "redis")
	Env.RedisInstanceHostPort = envy.Get("REDIS_INSTANCE_HOST_PORT", "redis:6379")
	Env.RollbarServerRoot = envy.Get("ROLLBAR_SERVER_ROOT", "github.com/silinternational/wecarry-api")
	Env.RollbarToken = envy.Get("ROLLBAR_TOKEN", "")
	Env.SendGridAPIKey = envy.Get("SENDGRID_API_KEY", "")
	Env.ServerPort, _ = strconv.Atoi(envy.Get("PORT", "3000"))
	Env.ServiceIntegrationToken = envy.Get("SERVICE_INTEGRATION_TOKEN", "")
	Env.SessionSecret = envy.Get("SESSION_SECRET", "testing")
	Env.SupportEmail = envy.Get("SUPPORT_EMAIL", "")
	Env.TwitterKey = envy.Get("TWITTER_KEY", "")
	Env.TwitterSecret = envy.Get("TWITTER_SECRET", "")
	Env.UIURL = envy.Get("UI_URL", "https://wecarry.app")
}

func envToInt(name string, def int) int {
	s := envy.Get(name, strconv.Itoa(def))
	n, err := strconv.Atoi(s)
	if err != nil {
		ErrLogger.Printf("invalid environment variable %s = %s, must be a number, %s", name, s, err)
		return def
	}
	return n
}

// ErrLogProxy is a "tee" that sends to Rollbar and to the local logger,
// normally set to stderr. Rollbar is disabled if `GoEnv` is "test", and
// is a client instantiation separate from the one used in the Rollbar
// middleware.
type ErrLogProxy struct {
	LocalLog  log.Logger
	RemoteLog *rollbar.Client
}

func (e *ErrLogProxy) SetOutput(w io.Writer) {
	e.LocalLog.SetOutput(w)
}

func (e *ErrLogProxy) Printf(format string, a ...interface{}) {
	// Send to local logger
	e.LocalLog.Printf(format, a...)

	// Only send to remote log if not in test env
	if Env.GoEnv == "test" {
		return
	}
	e.RemoteLog.Errorf(rollbar.ERR, format, a...)
}

func (e *ErrLogProxy) InitRollbar() {
	e.RemoteLog = rollbar.New(
		Env.RollbarToken,
		Env.GoEnv,
		"",
		"",
		Env.RollbarServerRoot)
}

// GetFirstStringFromSlice returns the first string in the given slice, or an empty
// string if the slice is empty or nil.
func GetFirstStringFromSlice(strSlice []string) string {
	if len(strSlice) > 0 {
		return strSlice[0]
	}

	return ""
}

// GetBearerTokenFromRequest obtains the token from an Authorization header beginning
// with "Bearer". If not found, an empty string is returned.
func GetBearerTokenFromRequest(r *http.Request) string {
	authorizationHeader := r.Header.Get("Authorization")
	if authorizationHeader == "" {
		return ""
	}

	re := regexp.MustCompile(`^(?i)Bearer (.*)$`)
	matches := re.FindSubmatch([]byte(authorizationHeader))
	if len(matches) < 2 {
		return ""
	}

	return string(matches[1])
}

// GetSubPartKeyValues parses a string of parameter/value pairs delimited by `outerDelimiter`.
// Each pair is split by `innerDelimiter` and returned as entries in a map[string]string.
// Example: "param1=value1-param2=value2" produces {"param1": "value1", "param2": "value2"}
// if `outerDelimiter` is "-" and `innerDelimiter` is "=".
func GetSubPartKeyValues(inString, outerDelimiter, innerDelimiter string) map[string]string {
	keyValues := map[string]string{}
	allPairs := strings.Split(inString, outerDelimiter)

	for _, p := range allPairs {
		pParts := strings.Split(p, innerDelimiter)
		if len(pParts) == 2 {
			keyValues[pParts[0]] = pParts[1]
		}
	}

	return keyValues
}

// GetCurrentTime returns a string of the current date and time
// based on the default DateTimeFormat
func GetCurrentTime() string {
	return time.Now().Format(DateTimeFormat)
}

// GetUUID creates a new, unique version 4 (random) UUID and returns it
// as a uuid2.UUID. Errors are ignored.
func GetUUID() uuid2.UUID {
	uuid, err := uuid2.NewV4()
	if err != nil {
		ErrLogger.Printf("error creating new uuid2 ... %v", err)
	}
	return uuid
}

// IsStringInSlice iterates over a slice of strings, looking for the given
// string. If found, true is returned. Otherwise, false is returned.
func IsStringInSlice(needle string, haystack []string) bool {
	for _, hs := range haystack {
		if needle == hs {
			return true
		}
	}

	return false
}

func EmailDomain(email string) string {
	// If email includes @ it is full email address, otherwise it is just domain
	if strings.Contains(email, "@") {
		parts := strings.Split(email, "@")
		return strings.ToLower(parts[1])
	} else {
		return strings.ToLower(email)
	}
}

func RollbarMiddleware(next buffalo.Handler) buffalo.Handler {
	return func(c buffalo.Context) error {
		if Env.RollbarToken == "" {
			return next(c)
		}

		if Env.GoEnv == "test" {
			return next(c)
		}

		client := rollbar.New(
			Env.RollbarToken,
			Env.GoEnv,
			"",
			"",
			Env.RollbarServerRoot)

		c.Set(ContextKeyRollbar, client)

		err := next(c)

		client.Close()
		return err
	}
}

// Error sends a message to Rollbar and to the local logger, including
// any extras found in the context.
func Error(ctx context.Context, msg string) {
	bc := getBuffaloContext(ctx)

	extras := getExtras(bc)
	extrasLock.RLock()
	defer extrasLock.RUnlock()

	rollbarMessage(bc, rollbar.ERR, msg, extras)

	logger := bc.Logger()
	if logger != nil {
		logger.Error(encodeLogMsg(msg, extras))
	}
}

// Warn sends a message to Rollbar and to the local logger, including
// any extras found in the context.
func Warn(ctx context.Context, msg string) {
	bc := getBuffaloContext(ctx)

	extras := getExtras(bc)
	extrasLock.RLock()
	defer extrasLock.RUnlock()

	rollbarMessage(bc, rollbar.WARN, msg, extras)

	logger := bc.Logger()
	if logger != nil {
		logger.Warn(encodeLogMsg(msg, extras))
	}
}

// Info sends a message to the local logger, including any extras found in the context.
func Info(ctx context.Context, msg string) {
	bc := getBuffaloContext(ctx)

	extras := getExtras(bc)
	extrasLock.RLock()
	defer extrasLock.RUnlock()

	logger := bc.Logger()
	if logger != nil {
		logger.Info(encodeLogMsg(msg, extras))
	}
}

func getBuffaloContext(ctx context.Context) buffalo.Context {
	return ctx.(buffalo.Context)
}

func encodeLogMsg(msg string, extras map[string]interface{}) string {
	encoder := jsonMin
	if Env.GoEnv == "development" {
		encoder = jsonIndented
	}

	if extras == nil {
		extras = map[string]interface{}{}
	}
	extras["message"] = msg

	j, err := encoder(&extras)
	if err != nil {
		return "failed to json encode error message: " + err.Error()
	}
	return string(j)
}

func jsonMin(i interface{}) ([]byte, error) {
	return json.Marshal(i)
}

func jsonIndented(i interface{}) ([]byte, error) {
	return json.MarshalIndent(i, "", "  ")
}

// rollbarMessage is a wrapper function to call rollbar's client.MessageWithExtras function from client stored in context
func rollbarMessage(c buffalo.Context, level string, msg string, extras map[string]interface{}) {
	rc, ok := c.Value(ContextKeyRollbar).(*rollbar.Client)
	if ok {
		rc.MessageWithExtras(level, msg, extras)
		return
	}
}

// RollbarSetPerson sets person on the rollbar context for further logging
func RollbarSetPerson(c buffalo.Context, id, username, email string) {
	rc, ok := c.Value(ContextKeyRollbar).(*rollbar.Client)
	if ok {
		rc.SetPerson(id, username, email)
		return
	}
}

// GetRequestUIURL returns a UI URL for the given Request
func GetRequestUIURL(requestUUID string) string {
	return Env.UIURL + requestUIPath + requestUUID
}

// GetThreadUIURL returns a UI URL for the given Thread
func GetThreadUIURL(threadUUID string) string {
	return Env.UIURL + threadUIPath + threadUUID
}

func IsLanguageAllowed(lang string) bool {
	switch lang {
	case UserPreferenceLanguageEnglish, UserPreferenceLanguageFrench, UserPreferenceLanguageKorean,
		UserPreferenceLanguagePortuguese, UserPreferenceLanguageSpanish:
		return true
	}

	return false
}

func IsWeightUnitAllowed(unit string) bool {
	switch unit {
	case UserPreferenceWeightUnitKGs, UserPreferenceWeightUnitPounds:
		return true
	}

	return false
}

func IsTimeZoneAllowed(name string) bool {
	_, err := time.LoadLocation(name)
	if err != nil {
		Logger.Printf("error evaluating timezone %s ... %v", name, err)
		return false
	}

	return true
}

// TranslateWithLang returns the translation of the string identified by translationID, for the given language.
// Apparently i18n has a global or something that keeps track of translatable phrases once a new packr Box
// is created.  If no new packr Box has been created, i18n.Tfunc returns an error.
func TranslateWithLang(lang, translationID string, args ...interface{}) (string, error) {
	if T == nil {
		_, err := mwi18n.New(packr.New("locales", "../locales"), "en")
		if err != nil {
			return "", err
		}
	}

	return T.TranslateWithLang(lang, translationID, args...)
}

// IsOtherThanNoRows returns false if the error is nil or is just reporting that there
//   were no rows in the result set for a sql query.
func IsOtherThanNoRows(err error) bool {
	if err == nil {
		return false
	}

	if strings.Contains(err.Error(), sql.ErrNoRows.Error()) {
		return false
	}

	return true
}

// GetStructTags creates a map with certain types of tags (e.g. json) of a struct's
// fields.  That tag values are both the keys and values of the map - just to make
// it easy to check if a certain value is in the map
func GetStructTags(tagType string, s interface{}) (map[string]string, error) {
	rt := reflect.TypeOf(s)
	if rt.Kind() != reflect.Struct {
		return map[string]string{}, fmt.Errorf("cannot get fieldTags of non structs, not even for %v", rt.Kind())
	}

	fieldTags := map[string]string{}

	for i := 0; i < rt.NumField(); i++ {
		f := rt.Field(i)

		v := strings.Split(f.Tag.Get(tagType), ",")[0] // use split to ignore tag "options" like omitempty, etc.
		if v != "" {
			fieldTags[v] = v
		}
	}

	return fieldTags, nil
}

func GetTranslatedSubject(language, translationID string, translationData map[string]string) string {
	translationData["AppName"] = Env.AppName

	subj, err := TranslateWithLang(language, translationID, translationData)
	if err != nil {
		ErrLogger.Printf("error translating '%s' notification subject, %s", translationID, err)
	}

	return subj
}

// Truncate returns the given string truncated to length including the suffix if originally longer than length
func Truncate(str, suffix string, length int) string {
	a := []rune(str)
	s := []rune(suffix)
	if len(a) > length {
		return string(a[0:length-len(s)]) + suffix
	}
	return str
}

// EmailFromAddress combines a name with the configured from address for use in an email From header. If name is nil,
// only the App Name will be used.
func EmailFromAddress(name *string) string {
	addr := Env.AppName + " <" + Env.EmailFromAddress + ">"
	if name != nil {
		addr = *name + " via " + addr
	}
	return addr
}

// RemoveUnwantedChars removes characters from `str` that are not in `allowed` and not in "safe" character ranges.
func RemoveUnwantedChars(str, allowed string) string {
	filter := func(r rune) rune {
		if strings.IndexRune(allowed, r) >= 0 || isSafeRune(r) {
			return r
		}
		return -1
	}
	return strings.Map(filter, str)
}

func isSafeRune(r rune) bool {
	safeRanges := &unicode.RangeTable{
		R16: []unicode.Range16{
			{Lo: 0x0030, Hi: 0x0039, Stride: 1}, // 0-9
			{Lo: 0x0041, Hi: 0x005a, Stride: 1}, // upper-case Latin
			{Lo: 0x0061, Hi: 0x007a, Stride: 1}, // lower-case Latin
			{Lo: 0x00c0, Hi: 0x00ff, Stride: 1}, // Latin 1 supplement
			{Lo: 0x0100, Hi: 0x017f, Stride: 1}, // Latin extended A
			{Lo: 0x200d, Hi: 0x200d, Stride: 1}, // Zero-width Joiner
			{Lo: 0x2600, Hi: 0x26ff, Stride: 1}, // symbols
			{Lo: 0x2700, Hi: 0x27bf, Stride: 1}, // dingbat
			{Lo: 0xac00, Hi: 0xd7a3, Stride: 1}, // Hangul (Korean)
			{Lo: 0xfe0f, Hi: 0xfe0f, Stride: 1}, // variation selector 16
		},
		R32: []unicode.Range32{
			{Lo: 0x1f1e6, Hi: 0x1f1ff, Stride: 1}, // regional indicator symbol
			{Lo: 0x1f300, Hi: 0x1f5ff, Stride: 1}, // pictographs
			{Lo: 0x1f600, Hi: 0x1f64f, Stride: 1}, // emoji
			{Lo: 0x1f680, Hi: 0x1f6ff, Stride: 1}, // transport
			{Lo: 0x1f900, Hi: 0x1f9ff, Stride: 1}, // supplemental symbols and pictographs
		},
	}

	return unicode.In(r, safeRanges)
}

// StringIsVisible is a validator to ensure at least one character is visible, i.e. not whitespace or control char.
type StringIsVisible struct {
	Name    string
	Field   string
	Message string
}

// IsValid adds an error if the field is not empty and not a url.
func (v *StringIsVisible) IsValid(errors *validate.Errors) {
	asciiSpace := map[int32]bool{'\t': true, '\n': true, '\v': true, '\f': true, '\r': true, ' ': true}
	for _, c := range v.Field {
		if !asciiSpace[c] && unicode.IsGraphic(c) && c != 0xfe0f { // VS16 (0xfe0f) is "Graphic" but invisible
			return
		}
	}

	if len(v.Message) > 0 {
		errors.Add(validators.GenerateKey(v.Name), v.Message)
		return
	}

	errors.Add(validators.GenerateKey(v.Name), fmt.Sprintf("%s must have a visible character.", v.Name))
}

func UniquifyIntSlice(intSlice []int) []int {
	keys := make(map[int]bool)
	list := make([]int, 0, len(keys))
	for _, entry := range intSlice {
		if _, ok := keys[entry]; !ok {
			keys[entry] = true
			list = append(list, entry)
		}
	}
	return list
}

func NewExtra(ctx context.Context, key string, e interface{}) {
	c := getBuffaloContext(ctx)
	extras := getExtras(c)

	extrasLock.Lock()
	defer extrasLock.Unlock()
	extras[key] = e

	c.Set(ContextKeyExtras, extras)
}

func getExtras(c buffalo.Context) map[string]interface{} {
	extras, _ := c.Value(ContextKeyExtras).(map[string]interface{})
	if extras == nil {
		extras = map[string]interface{}{}
	}

	return extras
}<|MERGE_RESOLUTION|>--- conflicted
+++ resolved
@@ -38,12 +38,9 @@
 	DurationDay                 = time.Duration(time.Hour * 24)
 	DurationWeek                = time.Duration(DurationDay * 7)
 	RecentMeetingDelay          = DurationDay * 30
-<<<<<<< HEAD
-	MarketingSiteURL            = "https://www.wecarry.app"
-=======
 	DataLoaderMaxBatch          = 100
 	DataLoaderWaitMilliSeconds  = 5 * time.Millisecond
->>>>>>> 17f93a1a
+	MarketingSiteURL            = "https://www.wecarry.app"
 )
 
 // Event Kinds
