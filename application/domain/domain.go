package domain

import (
	"fmt"
	"log"
	"net/http"
	"os"
	"regexp"
	"strings"
	"time"

	"github.com/gobuffalo/envy"
	"github.com/rollbar/rollbar-go"

	"github.com/gobuffalo/buffalo"

	uuid2 "github.com/gofrs/uuid"
)

const (
	ErrorLevelWarn             = "warn"
	ErrorLevelError            = "error"
	ErrorLevelCritical         = "critical"
	AdminRoleSuperDuperAdmin   = "SuperDuperAdmin"
	AdminRoleSalesAdmin        = "SalesAdmin"
	EmptyUUID                  = "00000000-0000-0000-0000-000000000000"
	DateFormat                 = "2006-01-02"
	MaxFileSize                = 1 << 21 // 10 Mebibytes
	AccessTokenLifetimeSeconds = 3600
	DateTimeFormat             = "2006-01-02 15:04:05"
)

// Environment Variables
const (
	UIURLEnv                      = "UI_URL"
	AccessTokenLifetimeSecondsEnv = "ACCESS_TOKEN_LIFETIME_SECONDS"
	SendGridAPIKeyEnv             = "SENDGRID_API_KEY"
	EmailServiceEnv               = "EMAIL_SERVICE"
	MobileServiceEnv              = "MOBILE_SERVICE"
)

// Event Kinds
const (
	EventApiUserCreated      = "api:user:created"
	EventApiAuthUserLoggedIn = "api:auth:user:loggedin"
	EventApiMessageCreated   = "api:message:created"
)

// Notification Message Template Names
const (
	MessageTemplateNewMessage = "new_message"
	MessageTemplateNewRequest = "new_request"
)

var Logger log.Logger
var ErrLogger log.Logger

func init() {
	Logger.SetOutput(os.Stdout)
	ErrLogger.SetOutput(os.Stderr)
}

type AppError struct {
	Code    string `json:"Code"`
	Message string `json:"Message,omitempty"`
}

// GetFirstStringFromSlice returns the first string in the given slice, or an empty
// string if the slice is empty or nil.
func GetFirstStringFromSlice(strSlice []string) string {
	if len(strSlice) > 0 {
		return strSlice[0]
	}

	return ""
}

// GetBearerTokenFromRequest obtains the token from an Authorization header beginning
// with "Bearer". If not found, an empty string is returned.
func GetBearerTokenFromRequest(r *http.Request) string {
	authorizationHeader := r.Header.Get("Authorization")
	if authorizationHeader == "" {
		return ""
	}

	re := regexp.MustCompile(`^(?i)Bearer (.*)$`)
	matches := re.FindSubmatch([]byte(authorizationHeader))
	if len(matches) < 2 {
		return ""
	}

	return string(matches[1])
}

// GetSubPartKeyValues parses a string of parameter/value pairs delimited by `outerDelimiter`.
// Each pair is split by `innerDelimiter` and returned as entries in a map[string]string.
// Example: "param1=value1-param2=value2" produces {"param1": "value1", "param2": "value2"}
// if `outerDelimiter` is "-" and `innerDelimiter` is "=".
func GetSubPartKeyValues(inString, outerDelimiter, innerDelimiter string) map[string]string {
	keyValues := map[string]string{}
	allPairs := strings.Split(inString, outerDelimiter)

	for _, p := range allPairs {
		pParts := strings.Split(p, innerDelimiter)
		if len(pParts) == 2 {
			keyValues[pParts[0]] = pParts[1]
		}
	}

	return keyValues
}

// ConvertTimeToStringPtr is intended to convert the
// CreatedAt and UpdatedAt fields of database objects
// to pointers to strings to populate the same gqlgen fields
func ConvertTimeToStringPtr(inTime time.Time) *string {
	inTimeStr := inTime.Format(time.RFC3339)
	return &inTimeStr
}

// ConvertStrPtrToString dereferences a string pointer and returns
// the result. In case nil is given, an empty string is returned.
func ConvertStrPtrToString(inPtr *string) string {
	if inPtr == nil {
		return ""
	}

	return *inPtr
}

// GetCurrentTime returns a string of the current date and time
// based on the default DateTimeFormat
func GetCurrentTime() string {
	return time.Now().Format(DateTimeFormat)
}

// GetUuid creates a new, unique version 4 (random) UUID and returns it
// as a uuid2.UUID. Errors are ignored.
func GetUuid() uuid2.UUID {
	uuid, err := uuid2.NewV4()
	if err != nil {
		ErrLogger.Printf("error creating new uuid2 ... %v", err)
	}
	return uuid
}

// ConvertStringPtrToDate uses time.Parse to convert a date in yyyy-mm-dd
// format into a time.Time object. If nil is provided, the default value
// for time.Time is returned.
func ConvertStringPtrToDate(inPtr *string) (time.Time, error) {
	if inPtr == nil || *inPtr == "" {
		return time.Time{}, nil
	}

	return time.Parse(DateFormat, *inPtr)
}

// IsStringInSlice iterates over a slice of strings, looking for the given
// string. If found, true is returned. Otherwise, false is returned.
func IsStringInSlice(needle string, haystack []string) bool {
	for _, hs := range haystack {
		if needle == hs {
			return true
		}
	}

	return false
}

func EmailDomain(email string) string {
	// If email includes @ it is full email address, otherwise it is just domain
	if strings.Contains(email, "@") {
		parts := strings.Split(email, "@")
		return parts[1]
	} else {
		return email
	}
}

func RollbarMiddleware(next buffalo.Handler) buffalo.Handler {
	return func(c buffalo.Context) error {
		client := rollbar.New(
			envy.Get("ROLLBAR_TOKEN", ""),
			envy.Get("GO_ENV", "development"),
			"",
			"",
			envy.Get("ROLLBAR_SERVER_ROOT", "github.com/silinternational/wecarry-api"))

		c.Set("rollbar", client)

		return next(c)
	}
}

func mergeExtras(extras []map[string]interface{}) map[string]interface{} {
	var allExtras map[string]interface{}

	// I didn't think I would need this, but without is at least one test was failing
	// The code allowed a map[string]interface{} to get through (i.e. not in a slice)
	// without the compiler complaining
	if len(extras) == 1 {
		return extras[0]
	}

	for _, e := range extras {
		for k, v := range e {
			allExtras[k] = v
		}
	}

	return allExtras
}

// Error log error and send to Rollbar
<<<<<<< HEAD
func Error(c buffalo.Context, msg string, extras ...map[string]interface{}) {
	es := mergeExtras(extras)
	c.Logger().Error(msg, es)
	rollbarMessage(c, rollbar.ERR, msg, es)
=======
func Error(c buffalo.Context, msg string, extras map[string]interface{}) {

	// Avoid panics running tests when c doesn't have the necessary nested methods
	cType := fmt.Sprintf("%T", c)
	if cType == "models.EmptyContext" {
		return
	}

	c.Logger().Error(msg, extras)
	rollbarMessage(c, rollbar.ERR, msg, extras)

>>>>>>> 973a95b6
}

// Warn log warning and send to Rollbar
func Warn(c buffalo.Context, msg string, extras ...map[string]interface{}) {
	es := mergeExtras(extras)
	c.Logger().Warn(msg, es)
	rollbarMessage(c, rollbar.WARN, msg, es)
}

// Log info message
func Info(c buffalo.Context, msg string, extras ...map[string]interface{}) {
	c.Logger().Info(msg, mergeExtras(extras))
}

// rollbarMessage is a wrapper function to call rollbar's client.MessageWithExtras function from client stored in context
func rollbarMessage(c buffalo.Context, level string, msg string, extras map[string]interface{}) {
	rc, ok := c.Value("rollbar").(*rollbar.Client)
	if ok {
		rc.MessageWithExtras(level, msg, extras)
		return
	}
}

// RollbarSetPerson sets person on the rollbar context for futher logging
func RollbarSetPerson(c buffalo.Context, id, username, email string) {
	rc, ok := c.Value("rollbar").(*rollbar.Client)
	if ok {
		rc.SetPerson(id, username, email)
		return
	}
}<|MERGE_RESOLUTION|>--- conflicted
+++ resolved
@@ -212,24 +212,16 @@
 }
 
 // Error log error and send to Rollbar
-<<<<<<< HEAD
 func Error(c buffalo.Context, msg string, extras ...map[string]interface{}) {
-	es := mergeExtras(extras)
-	c.Logger().Error(msg, es)
-	rollbarMessage(c, rollbar.ERR, msg, es)
-=======
-func Error(c buffalo.Context, msg string, extras map[string]interface{}) {
-
 	// Avoid panics running tests when c doesn't have the necessary nested methods
 	cType := fmt.Sprintf("%T", c)
 	if cType == "models.EmptyContext" {
 		return
 	}
 
-	c.Logger().Error(msg, extras)
-	rollbarMessage(c, rollbar.ERR, msg, extras)
-
->>>>>>> 973a95b6
+	es := mergeExtras(extras)
+	c.Logger().Error(msg, es)
+	rollbarMessage(c, rollbar.ERR, msg, es)
 }
 
 // Warn log warning and send to Rollbar
