package domain

import (
	"fmt"
	"log"
	"net/http"
	"os"
	"reflect"
	"regexp"
	"strconv"
	"strings"
	"time"
	"unicode"

	"github.com/gobuffalo/buffalo"
	"github.com/gobuffalo/envy"
	mwi18n "github.com/gobuffalo/mw-i18n"
	"github.com/gobuffalo/packr/v2"
	"github.com/gobuffalo/validate"
	"github.com/gobuffalo/validate/validators"
	uuid2 "github.com/gofrs/uuid"
	"github.com/rollbar/rollbar-go"
)

const (
	Megabyte                    = 1048576
	DateFormat                  = "2006-01-02"
	MaxFileSize                 = 1024 * 1024 * 10 // 10 Megabytes
	AccessTokenLifetimeSeconds  = 3600
	DateTimeFormat              = "2006-01-02 15:04:05"
	NewMessageNotificationDelay = 1 * time.Minute
	DefaultProximityDistanceKm  = 1000
	DurationDay                 = time.Duration(time.Hour * 24)
	DurationWeek                = time.Duration(DurationDay * 7)
	RecentMeetingDelay          = DurationDay * 30
)

// Event Kinds
const (
<<<<<<< HEAD
	EventApiUserCreated                    = "api:user:created"
	EventApiAuthUserLoggedIn               = "api:auth:user:loggedin"
	EventApiMessageCreated                 = "api:message:created"
	EventApiPostStatusUpdated              = "api:post:status:updated"
	EventApiPostCreated                    = "api:post:status:created"
	EventApiPotentialProviderCreated       = "api:potentialprovider:created"
	EventApiPotentialProviderRejected      = "api:potentialprovider:rejected"
	EventApiPotentialProviderSelfDestroyed = "api:potentialprovider:selfdestroyed"
=======
	EventApiUserCreated       = "api:user:created"
	EventApiMessageCreated    = "api:message:created"
	EventApiPostStatusUpdated = "api:post:status:updated"
	EventApiPostCreated       = "api:post:status:created"
>>>>>>> 0e10a529
)

// Event and Job argument names
const (
	ArgMessageID = "message_id"
)

// Notification Message Template Names
const (
	MessageTemplateNewOffer                        = "new_offer"
	MessageTemplateNewRequest                      = "new_request"
	MessageTemplateNewThreadMessage                = "new_thread_message"
	MessageTemplateNewUserWelcome                  = "new_user_welcome"
	MessageTemplateRequestFromAcceptedToCompleted  = "request_from_accepted_to_completed"
	MessageTemplateRequestFromAcceptedToDelivered  = "request_from_accepted_to_delivered"
	MessageTemplateRequestFromAcceptedToOpen       = "request_from_accepted_to_open"
	MessageTemplateRequestFromAcceptedToReceived   = "request_from_accepted_to_received"
	MessageTemplateRequestFromAcceptedToRemoved    = "request_from_accepted_to_removed"
	MessageTemplateRequestFromCompletedToAccepted  = "request_from_completed_to_accepted"
	MessageTemplateRequestFromCompletedToDelivered = "request_from_completed_to_delivered"
	MessageTemplateRequestFromCompletedToReceived  = "request_from_completed_to_received"
	MessageTemplateRequestFromDeliveredToAccepted  = "request_from_delivered_to_accepted"
	MessageTemplateRequestFromDeliveredToCompleted = "request_from_delivered_to_completed"
	MessageTemplateRequestFromOpenToAccepted       = "request_from_open_to_accepted"
	MessageTemplateRequestFromOpenToRemoved        = "request_from_open_to_removed"
	MessageTemplateRequestFromReceivedToCompleted  = "request_from_received_to_completed"
	MessageTemplateRequestDelivered                = "request_delivered"
	MessageTemplateRequestReceived                 = "request_received"
	MessageTemplateRequestNotReceivedAfterAll      = "request_not_received_after_all"
	MessageTemplatePotentialProviderCreated        = "request_potentialprovider_created"
	MessageTemplatePotentialProviderRejected       = "request_potentialprovider_rejected"
	MessageTemplatePotentialProviderSelfDestroyed  = "request_potentialprovider_self_destroyed"
)

// User preferences
const (
	UserPreferenceKeyLanguage        = "language"
	UserPreferenceLanguageEnglish    = "en"
	UserPreferenceLanguageFrench     = "fr"
	UserPreferenceLanguageSpanish    = "es"
	UserPreferenceLanguageKorean     = "ko"
	UserPreferenceLanguagePortuguese = "pt"

	UserPreferenceKeyTimeZone = "time_zone"

	UserPreferenceKeyWeightUnit    = "weight_unit"
	UserPreferenceWeightUnitPounds = "pounds"
	UserPreferenceWeightUnitKGs    = "kilograms"
)

// UI URL Paths
const (
	DefaultUIPath = "/#/requests"
	postUIPath    = "/#/requests/"
	threadUIPath  = "/#/messages/"
)

var Logger log.Logger
var ErrLogger log.Logger

// Env holds environment variable values loaded by init()
var Env struct {
	AccessTokenLifetimeSeconds int
	ServiceIntegrationToken    string
	AppName                    string
	AuthCallbackURL            string
	AwsRegion                  string
	AwsS3Endpoint              string
	AwsS3DisableSSL            bool
	AwsS3Bucket                string
	AwsS3AccessKeyID           string
	AwsS3SecretAccessKey       string
	AwsSESAccessKeyID          string
	AwsSESSecretAccessKey      string
	AzureADKey                 string
	AzureADSecret              string
	AzureADTenant              string
	EmailService               string
	EmailFromAddress           string
	FacebookKey                string
	FacebookSecret             string
	GoEnv                      string
	GoogleKey                  string
	GoogleSecret               string
	LinkedInKey                string
	LinkedInSecret             string
	MaxFileDelete              int
	MobileService              string
	PlaygroundPort             string
	RollbarServerRoot          string
	RollbarToken               string
	SendGridAPIKey             string
	SessionSecret              string
	SupportEmail               string
	TwitterKey                 string
	TwitterSecret              string
	UIURL                      string
}

// T is the Buffalo i18n translator
var T *mwi18n.Translator

// Assets is a packr box with asset files such as images
var Assets *packr.Box

func init() {
	Logger.SetOutput(os.Stdout)
	ErrLogger.SetOutput(os.Stderr)

	readEnv()

	Assets = packr.New("Assets", "../assets")
}

// readEnv loads environment data into `Env`
func readEnv() {
	Env.AccessTokenLifetimeSeconds = envToInt("ACCESS_TOKEN_LIFETIME_SECONDS", AccessTokenLifetimeSeconds)
	Env.ServiceIntegrationToken = envy.Get("SERVICE_INTEGRATION_TOKEN", "")
	Env.AppName = envy.Get("APP_NAME", "WeCarry")
	Env.AuthCallbackURL = envy.Get("AUTH_CALLBACK_URL", "")
	Env.AwsRegion = envy.Get("AWS_REGION", "")
	Env.AwsS3Endpoint = envy.Get("AWS_S3_ENDPOINT", "")
	Env.AwsS3DisableSSL, _ = strconv.ParseBool(envy.Get("AWS_S3_DISABLE_SSL", "false"))
	Env.AwsS3Bucket = envy.Get("AWS_S3_BUCKET", "")
	Env.AwsS3AccessKeyID = envy.Get("AWS_S3_ACCESS_KEY_ID", "")
	Env.AwsS3SecretAccessKey = envy.Get("AWS_S3_SECRET_ACCESS_KEY", "")
	Env.AwsSESAccessKeyID = envy.Get("AWS_SES_ACCESS_KEY_ID", Env.AwsS3AccessKeyID)
	Env.AwsSESSecretAccessKey = envy.Get("AWS_SES_SECRET_ACCESS_KEY", Env.AwsS3SecretAccessKey)
	Env.AzureADKey = envy.Get("AZURE_AD_KEY", "")
	Env.AzureADSecret = envy.Get("AZURE_AD_SECRET", "")
	Env.AzureADTenant = envy.Get("AZURE_AD_TENANT", "")
	Env.EmailService = envy.Get("EMAIL_SERVICE", "sendgrid")
	Env.EmailFromAddress = envy.Get("EMAIL_FROM_ADDRESS", "no_reply@example.com")
	Env.FacebookKey = envy.Get("FACEBOOK_KEY", "")
	Env.FacebookSecret = envy.Get("FACEBOOK_SECRET", "")
	Env.GoEnv = envy.Get("GO_ENV", "development")
	Env.GoogleKey = envy.Get("GOOGLE_KEY", "")
	Env.GoogleSecret = envy.Get("GOOGLE_SECRET", "")
	Env.LinkedInKey = envy.Get("LINKED_IN_KEY", "")
	Env.LinkedInSecret = envy.Get("LINKED_IN_SECRET", "")
	Env.MaxFileDelete = envToInt("MAX_FILE_DELETE", 10)
	Env.MobileService = envy.Get("MOBILE_SERVICE", "dummy")
	Env.PlaygroundPort = envy.Get("PORT", "3000")
	Env.RollbarServerRoot = envy.Get("ROLLBAR_SERVER_ROOT", "github.com/silinternational/wecarry-api")
	Env.RollbarToken = envy.Get("ROLLBAR_TOKEN", "")
	Env.SendGridAPIKey = envy.Get("SENDGRID_API_KEY", "")
	Env.SessionSecret = envy.Get("SESSION_SECRET", "testing")
	Env.SupportEmail = envy.Get("SUPPORT_EMAIL", "")
	Env.TwitterKey = envy.Get("TWITTER_KEY", "")
	Env.TwitterSecret = envy.Get("TWITTER_SECRET", "")
	Env.UIURL = envy.Get("UI_URL", "dev.wecarry.app")
}

func envToInt(name string, def int) int {
	s := envy.Get(name, strconv.Itoa(def))
	n, err := strconv.Atoi(s)
	if err != nil {
		ErrLogger.Printf("invalid environment variable %s = %s, must be a number, %s", name, s, err)
		return def
	}
	return n
}

type AppError struct {
	Code int `json:"code"`

	// Don't change the value of these Key entries without making a corresponding change on the UI,
	// since these will be converted to human-friendly texts on the UI
	Key string `json:"key"`
}

// GetFirstStringFromSlice returns the first string in the given slice, or an empty
// string if the slice is empty or nil.
func GetFirstStringFromSlice(strSlice []string) string {
	if len(strSlice) > 0 {
		return strSlice[0]
	}

	return ""
}

// GetBearerTokenFromRequest obtains the token from an Authorization header beginning
// with "Bearer". If not found, an empty string is returned.
func GetBearerTokenFromRequest(r *http.Request) string {
	authorizationHeader := r.Header.Get("Authorization")
	if authorizationHeader == "" {
		return ""
	}

	re := regexp.MustCompile(`^(?i)Bearer (.*)$`)
	matches := re.FindSubmatch([]byte(authorizationHeader))
	if len(matches) < 2 {
		return ""
	}

	return string(matches[1])
}

// GetSubPartKeyValues parses a string of parameter/value pairs delimited by `outerDelimiter`.
// Each pair is split by `innerDelimiter` and returned as entries in a map[string]string.
// Example: "param1=value1-param2=value2" produces {"param1": "value1", "param2": "value2"}
// if `outerDelimiter` is "-" and `innerDelimiter` is "=".
func GetSubPartKeyValues(inString, outerDelimiter, innerDelimiter string) map[string]string {
	keyValues := map[string]string{}
	allPairs := strings.Split(inString, outerDelimiter)

	for _, p := range allPairs {
		pParts := strings.Split(p, innerDelimiter)
		if len(pParts) == 2 {
			keyValues[pParts[0]] = pParts[1]
		}
	}

	return keyValues
}

// ConvertTimeToStringPtr is intended to convert the
// CreatedAt and UpdatedAt fields of database objects
// to pointers to strings to populate the same gqlgen fields
func ConvertTimeToStringPtr(inTime time.Time) *string {
	inTimeStr := inTime.Format(time.RFC3339)
	return &inTimeStr
}

// ConvertStrPtrToString dereferences a string pointer and returns
// the result. In case nil is given, an empty string is returned.
func ConvertStrPtrToString(inPtr *string) string {
	if inPtr == nil {
		return ""
	}

	return *inPtr
}

// GetCurrentTime returns a string of the current date and time
// based on the default DateTimeFormat
func GetCurrentTime() string {
	return time.Now().Format(DateTimeFormat)
}

// GetUUID creates a new, unique version 4 (random) UUID and returns it
// as a uuid2.UUID. Errors are ignored.
func GetUUID() uuid2.UUID {
	uuid, err := uuid2.NewV4()
	if err != nil {
		ErrLogger.Printf("error creating new uuid2 ... %v", err)
	}
	return uuid
}

// ConvertStringPtrToDate uses time.Parse to convert a date in yyyy-mm-dd
// format into a time.Time object. If nil is provided, the default value
// for time.Time is returned.
func ConvertStringPtrToDate(inPtr *string) (time.Time, error) {
	if inPtr == nil || *inPtr == "" {
		return time.Time{}, nil
	}

	return time.Parse(DateFormat, *inPtr)
}

// IsStringInSlice iterates over a slice of strings, looking for the given
// string. If found, true is returned. Otherwise, false is returned.
func IsStringInSlice(needle string, haystack []string) bool {
	for _, hs := range haystack {
		if needle == hs {
			return true
		}
	}

	return false
}

func EmailDomain(email string) string {
	// If email includes @ it is full email address, otherwise it is just domain
	if strings.Contains(email, "@") {
		parts := strings.Split(email, "@")
		return parts[1]
	} else {
		return email
	}
}

func RollbarMiddleware(next buffalo.Handler) buffalo.Handler {
	return func(c buffalo.Context) error {
		if Env.RollbarToken == "" {
			return next(c)
		}

		if Env.GoEnv == "test" {
			return next(c)
		}

		client := rollbar.New(
			Env.RollbarToken,
			Env.GoEnv,
			"",
			"",
			Env.RollbarServerRoot)

		c.Set("rollbar", client)

		return next(c)
	}
}

func mergeExtras(extras []map[string]interface{}) map[string]interface{} {
	var allExtras map[string]interface{}

	// I didn't think I would need this, but without it at least one test was failing
	// The code allowed a map[string]interface{} to get through (i.e. not in a slice)
	// without the compiler complaining
	if len(extras) == 1 {
		return extras[0]
	}

	for _, e := range extras {
		for k, v := range e {
			allExtras[k] = v
		}
	}

	return allExtras
}

// Error log error and send to Rollbar
func Error(c buffalo.Context, msg string, extras ...map[string]interface{}) {
	// Avoid panics running tests when c doesn't have the necessary nested methods
	cType := fmt.Sprintf("%T", c)
	if cType == "models.EmptyContext" {
		return
	}

	es := mergeExtras(extras)
	c.Logger().Error(msg, es)
	rollbarMessage(c, rollbar.ERR, msg, es)
}

// Warn log warning and send to Rollbar
func Warn(c buffalo.Context, msg string, extras ...map[string]interface{}) {
	es := mergeExtras(extras)
	c.Logger().Warn(msg, es)
	rollbarMessage(c, rollbar.WARN, msg, es)
}

// Log info message
func Info(c buffalo.Context, msg string, extras ...map[string]interface{}) {
	c.Logger().Info(msg, mergeExtras(extras))
}

// rollbarMessage is a wrapper function to call rollbar's client.MessageWithExtras function from client stored in context
func rollbarMessage(c buffalo.Context, level string, msg string, extras map[string]interface{}) {
	rc, ok := c.Value("rollbar").(*rollbar.Client)
	if ok {
		rc.MessageWithExtras(level, msg, extras)
		return
	}
}

// RollbarSetPerson sets person on the rollbar context for further logging
func RollbarSetPerson(c buffalo.Context, id, username, email string) {
	rc, ok := c.Value("rollbar").(*rollbar.Client)
	if ok {
		rc.SetPerson(id, username, email)
		return
	}
}

// GetPostUIURL returns a UI URL for the given Post
func GetPostUIURL(postUUID string) string {
	return Env.UIURL + postUIPath + postUUID
}

// GetThreadUIURL returns a UI URL for the given Thread
func GetThreadUIURL(threadUUID string) string {
	return Env.UIURL + threadUIPath + threadUUID
}

func IsLanguageAllowed(lang string) bool {
	switch lang {
	case UserPreferenceLanguageEnglish, UserPreferenceLanguageFrench, UserPreferenceLanguageKorean,
		UserPreferenceLanguagePortuguese, UserPreferenceLanguageSpanish:
		return true
	}

	return false
}

func IsWeightUnitAllowed(unit string) bool {
	switch unit {
	case UserPreferenceWeightUnitKGs, UserPreferenceWeightUnitPounds:
		return true
	}

	return false
}

func IsTimeZoneAllowed(name string) bool {
	_, err := time.LoadLocation(name)

	if err != nil {
		Logger.Printf("error evaluating timezone %s ... %v", name, err)
		return false
	}

	return true
}

// TranslateWithLang returns the translation of the string identified by translationID, for the given language.
// Apparently i18n has a global or something that keeps track of translatable phrases once a new packr Box
// is created.  If no new packr Box has been created, i18n.Tfunc returns an error.
func TranslateWithLang(lang, translationID string, args ...interface{}) (string, error) {
	if T == nil {
		_, err := mwi18n.New(packr.New("locales", "../locales"), "en")
		if err != nil {
			return "", err
		}
	}

	return T.TranslateWithLang(lang, translationID, args...)
}

// IsOtherThanNoRows returns false if the error is nil or is just reporting that there
//   were no rows in the result set for a sql query.
func IsOtherThanNoRows(err error) bool {
	if err == nil {
		return false
	}

	if strings.Contains(err.Error(), "sql: no rows in result set") {
		return false
	}

	return true
}

// GetStructTags creates a map with certain types of tags (e.g. json) of a struct's
// fields.  That tag values are both the keys and values of the map - just to make
// it easy to check if a certain value is in the map
func GetStructTags(tagType string, s interface{}) (map[string]string, error) {
	rt := reflect.TypeOf(s)
	if rt.Kind() != reflect.Struct {
		return map[string]string{}, fmt.Errorf("cannot get fieldTags of non structs, not even for %v", rt.Kind())
	}

	fieldTags := map[string]string{}

	for i := 0; i < rt.NumField(); i++ {
		f := rt.Field(i)

		v := strings.Split(f.Tag.Get(tagType), ",")[0] // use split to ignore tag "options" like omitempty, etc.
		if v != "" {
			fieldTags[v] = v
		}
	}

	return fieldTags, nil
}

func GetTranslatedSubject(language, translationID string, translationData map[string]string) string {
	translationData["AppName"] = Env.AppName

	subj, err := TranslateWithLang(language, translationID, translationData)

	if err != nil {
		ErrLogger.Printf("error translating '%s' notification subject, %s", translationID, err)
	}

	return subj
}

// Truncate returns the given string truncated to length including the suffix if originally longer than length
func Truncate(str, suffix string, length int) string {
	a := []rune(str)
	s := []rune(suffix)
	if len(a) > length {
		return string(a[0:length-len(s)]) + suffix
	}
	return str
}

// EmailFromAddress combines a name with the configured from address for use in an email From header. If name is nil,
// only the App Name will be used.
func EmailFromAddress(name *string) string {
	addr := Env.AppName + " <" + Env.EmailFromAddress + ">"
	if name != nil {
		addr = *name + " via " + addr
	}
	return addr
}

// RemoveUnwantedChars removes characters from `str` that are not in `allowed` and not in "safe" character ranges.
func RemoveUnwantedChars(str, allowed string) string {
	filter := func(r rune) rune {
		if strings.IndexRune(allowed, r) >= 0 || isSafeRune(r) {
			return r
		}
		return -1
	}
	return strings.Map(filter, str)
}

func isSafeRune(r rune) bool {
	var safeRanges = &unicode.RangeTable{
		R16: []unicode.Range16{
			{Lo: 0x0030, Hi: 0x0039, Stride: 1}, // 0-9
			{Lo: 0x0041, Hi: 0x005a, Stride: 1}, // upper-case Latin
			{Lo: 0x0061, Hi: 0x007a, Stride: 1}, // lower-case Latin
			{Lo: 0x00c0, Hi: 0x00ff, Stride: 1}, // Latin 1 supplement
			{Lo: 0x0100, Hi: 0x017f, Stride: 1}, // Latin extended A
			{Lo: 0x200d, Hi: 0x200d, Stride: 1}, // Zero-width Joiner
			{Lo: 0x2600, Hi: 0x26ff, Stride: 1}, // symbols
			{Lo: 0x2700, Hi: 0x27bf, Stride: 1}, // dingbat
			{Lo: 0xac00, Hi: 0xd7a3, Stride: 1}, // Hangul (Korean)
			{Lo: 0xfe0f, Hi: 0xfe0f, Stride: 1}, // variation selector 16
		},
		R32: []unicode.Range32{
			{Lo: 0x1f1e6, Hi: 0x1f1ff, Stride: 1}, // regional indicator symbol
			{Lo: 0x1f300, Hi: 0x1f5ff, Stride: 1}, // pictographs
			{Lo: 0x1f600, Hi: 0x1f64f, Stride: 1}, // emoji
			{Lo: 0x1f680, Hi: 0x1f6ff, Stride: 1}, // transport
			{Lo: 0x1f900, Hi: 0x1f9ff, Stride: 1}, // supplemental symbols and pictographs
		},
	}

	return unicode.In(r, safeRanges)
}

// StringIsVisible is a validator to ensure at least one character is visible, i.e. not whitespace or control char.
type StringIsVisible struct {
	Name    string
	Field   string
	Message string
}

// IsValid adds an error if the field is not empty and not a url.
func (v *StringIsVisible) IsValid(errors *validate.Errors) {
	var asciiSpace = map[int32]bool{'\t': true, '\n': true, '\v': true, '\f': true, '\r': true, ' ': true}
	for _, c := range v.Field {
		if !asciiSpace[c] && unicode.IsGraphic(c) && c != 0xfe0f { // VS16 (0xfe0f) is "Graphic" but invisible
			return
		}
	}

	if len(v.Message) > 0 {
		errors.Add(validators.GenerateKey(v.Name), v.Message)
		return
	}

	errors.Add(validators.GenerateKey(v.Name), fmt.Sprintf("%s must have a visible character.", v.Name))
}<|MERGE_RESOLUTION|>--- conflicted
+++ resolved
@@ -37,7 +37,6 @@
 
 // Event Kinds
 const (
-<<<<<<< HEAD
 	EventApiUserCreated                    = "api:user:created"
 	EventApiAuthUserLoggedIn               = "api:auth:user:loggedin"
 	EventApiMessageCreated                 = "api:message:created"
@@ -46,12 +45,6 @@
 	EventApiPotentialProviderCreated       = "api:potentialprovider:created"
 	EventApiPotentialProviderRejected      = "api:potentialprovider:rejected"
 	EventApiPotentialProviderSelfDestroyed = "api:potentialprovider:selfdestroyed"
-=======
-	EventApiUserCreated       = "api:user:created"
-	EventApiMessageCreated    = "api:message:created"
-	EventApiPostStatusUpdated = "api:post:status:updated"
-	EventApiPostCreated       = "api:post:status:created"
->>>>>>> 0e10a529
 )
 
 // Event and Job argument names
