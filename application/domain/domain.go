--- conflicted
+++ resolved
@@ -16,18 +16,6 @@
 )
 
 const (
-<<<<<<< HEAD
-	ErrorLevelWarn           = "warn"
-	ErrorLevelError          = "error"
-	ErrorLevelCritical       = "critical"
-	AdminRoleSuperDuperAdmin = "SuperDuperAdmin"
-	AdminRoleSalesAdmin      = "SalesAdmin"
-	EmptyUUID                = "00000000-0000-0000-0000-000000000000"
-	DateFormat               = "2006-01-02"
-	DateTimeFormat           = "2006-01-02 15:04:05"
-	MaxFileSize              = 1 << 20 // 1 Mebibyte
-	UIURLEnv                 = "UI_URL"
-=======
 	ErrorLevelWarn             = "warn"
 	ErrorLevelError            = "error"
 	ErrorLevelCritical         = "critical"
@@ -38,7 +26,7 @@
 	MaxFileSize                = 1 << 20 // 1 Mebibyte
 	UIURLEnv                   = "UI_URL"
 	AccessTokenLifetimeSeconds = 3600
->>>>>>> b7b700a4
+	DateTimeFormat           = "2006-01-02 15:04:05"
 )
 
 // NoExtras is exported for use when making calls to RollbarError and rollbarMessage to reduce
