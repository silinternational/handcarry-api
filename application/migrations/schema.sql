--
-- PostgreSQL database dump
--

-- Dumped from database version 11.6 (Debian 11.6-1.pgdg90+1)
-- Dumped by pg_dump version 12.1 (Debian 12.1-1.pgdg100+1)

SET statement_timeout = 0;
SET lock_timeout = 0;
SET idle_in_transaction_session_timeout = 0;
SET client_encoding = 'UTF8';
SET standard_conforming_strings = on;
SELECT pg_catalog.set_config('search_path', '', false);
SET check_function_bodies = false;
SET xmloption = content;
SET client_min_messages = warning;
SET row_security = off;

SET default_tablespace = '';

--
-- Name: files; Type: TABLE; Schema: public; Owner: scrutinizer
--

CREATE TABLE public.files (
    id integer NOT NULL,
    uuid uuid NOT NULL,
    url character varying(1024) NOT NULL,
    url_expiration timestamp without time zone NOT NULL,
    name character varying(255) NOT NULL,
    size integer NOT NULL,
    content_type character varying(255) NOT NULL,
    created_at timestamp without time zone NOT NULL,
    updated_at timestamp without time zone NOT NULL
);


ALTER TABLE public.files OWNER TO scrutinizer;

--
-- Name: files_id_seq; Type: SEQUENCE; Schema: public; Owner: scrutinizer
--

CREATE SEQUENCE public.files_id_seq
    AS integer
    START WITH 1
    INCREMENT BY 1
    NO MINVALUE
    NO MAXVALUE
    CACHE 1;


ALTER TABLE public.files_id_seq OWNER TO scrutinizer;

--
-- Name: files_id_seq; Type: SEQUENCE OWNED BY; Schema: public; Owner: scrutinizer
--

ALTER SEQUENCE public.files_id_seq OWNED BY public.files.id;


--
-- Name: locations; Type: TABLE; Schema: public; Owner: scrutinizer
--

CREATE TABLE public.locations (
    id integer NOT NULL,
    description character varying(255) DEFAULT ''::character varying NOT NULL,
    country character varying(2) DEFAULT ''::character varying NOT NULL,
    latitude numeric(8,5),
    longitude numeric(8,5)
);


ALTER TABLE public.locations OWNER TO scrutinizer;

--
-- Name: locations_id_seq; Type: SEQUENCE; Schema: public; Owner: scrutinizer
--

CREATE SEQUENCE public.locations_id_seq
    AS integer
    START WITH 1
    INCREMENT BY 1
    NO MINVALUE
    NO MAXVALUE
    CACHE 1;


ALTER TABLE public.locations_id_seq OWNER TO scrutinizer;

--
-- Name: locations_id_seq; Type: SEQUENCE OWNED BY; Schema: public; Owner: scrutinizer
--

ALTER SEQUENCE public.locations_id_seq OWNED BY public.locations.id;


--
-- Name: meetings; Type: TABLE; Schema: public; Owner: scrutinizer
--

CREATE TABLE public.meetings (
    id integer NOT NULL,
    uuid uuid NOT NULL,
    name character varying(80) NOT NULL,
    description character varying(4096),
    more_info_url character varying(255),
    image_file_id integer,
    created_by_id integer,
    location_id integer NOT NULL,
    start_date date NOT NULL,
    end_date date NOT NULL,
    created_at timestamp without time zone NOT NULL,
    updated_at timestamp without time zone NOT NULL
);


ALTER TABLE public.meetings OWNER TO scrutinizer;

--
-- Name: meetings_id_seq; Type: SEQUENCE; Schema: public; Owner: scrutinizer
--

CREATE SEQUENCE public.meetings_id_seq
    AS integer
    START WITH 1
    INCREMENT BY 1
    NO MINVALUE
    NO MAXVALUE
    CACHE 1;


ALTER TABLE public.meetings_id_seq OWNER TO scrutinizer;

--
-- Name: meetings_id_seq; Type: SEQUENCE OWNED BY; Schema: public; Owner: scrutinizer
--

ALTER SEQUENCE public.meetings_id_seq OWNED BY public.meetings.id;


--
-- Name: messages; Type: TABLE; Schema: public; Owner: scrutinizer
--

CREATE TABLE public.messages (
    id integer NOT NULL,
    uuid uuid NOT NULL,
    thread_id integer NOT NULL,
    sent_by_id integer NOT NULL,
    content character varying(4096) NOT NULL,
    created_at timestamp without time zone NOT NULL,
    updated_at timestamp without time zone NOT NULL
);


ALTER TABLE public.messages OWNER TO scrutinizer;

--
-- Name: messages_id_seq; Type: SEQUENCE; Schema: public; Owner: scrutinizer
--

CREATE SEQUENCE public.messages_id_seq
    AS integer
    START WITH 1
    INCREMENT BY 1
    NO MINVALUE
    NO MAXVALUE
    CACHE 1;


ALTER TABLE public.messages_id_seq OWNER TO scrutinizer;

--
-- Name: messages_id_seq; Type: SEQUENCE OWNED BY; Schema: public; Owner: scrutinizer
--

ALTER SEQUENCE public.messages_id_seq OWNED BY public.messages.id;


--
-- Name: organization_domains; Type: TABLE; Schema: public; Owner: scrutinizer
--

CREATE TABLE public.organization_domains (
    id integer NOT NULL,
    organization_id integer NOT NULL,
    domain character varying(255) NOT NULL,
    created_at timestamp without time zone NOT NULL,
    updated_at timestamp without time zone NOT NULL
);


ALTER TABLE public.organization_domains OWNER TO scrutinizer;

--
-- Name: organization_domains_id_seq; Type: SEQUENCE; Schema: public; Owner: scrutinizer
--

CREATE SEQUENCE public.organization_domains_id_seq
    AS integer
    START WITH 1
    INCREMENT BY 1
    NO MINVALUE
    NO MAXVALUE
    CACHE 1;


ALTER TABLE public.organization_domains_id_seq OWNER TO scrutinizer;

--
-- Name: organization_domains_id_seq; Type: SEQUENCE OWNED BY; Schema: public; Owner: scrutinizer
--

ALTER SEQUENCE public.organization_domains_id_seq OWNED BY public.organization_domains.id;


--
-- Name: organizations; Type: TABLE; Schema: public; Owner: scrutinizer
--

CREATE TABLE public.organizations (
    id integer NOT NULL,
    name character varying(255) NOT NULL,
    url character varying(255),
    auth_type character varying(255) NOT NULL,
    auth_config jsonb NOT NULL,
    uuid uuid NOT NULL,
    created_at timestamp without time zone NOT NULL,
    updated_at timestamp without time zone NOT NULL,
    logo_file_id integer
);


ALTER TABLE public.organizations OWNER TO scrutinizer;

--
-- Name: organizations_id_seq; Type: SEQUENCE; Schema: public; Owner: scrutinizer
--

CREATE SEQUENCE public.organizations_id_seq
    AS integer
    START WITH 1
    INCREMENT BY 1
    NO MINVALUE
    NO MAXVALUE
    CACHE 1;


ALTER TABLE public.organizations_id_seq OWNER TO scrutinizer;

--
-- Name: organizations_id_seq; Type: SEQUENCE OWNED BY; Schema: public; Owner: scrutinizer
--

ALTER SEQUENCE public.organizations_id_seq OWNED BY public.organizations.id;


--
-- Name: post_files; Type: TABLE; Schema: public; Owner: scrutinizer
--

CREATE TABLE public.post_files (
    id integer NOT NULL,
    post_id integer NOT NULL,
    file_id integer NOT NULL,
    created_at timestamp without time zone NOT NULL,
    updated_at timestamp without time zone NOT NULL
);


ALTER TABLE public.post_files OWNER TO scrutinizer;

--
-- Name: post_files_id_seq; Type: SEQUENCE; Schema: public; Owner: scrutinizer
--

CREATE SEQUENCE public.post_files_id_seq
    AS integer
    START WITH 1
    INCREMENT BY 1
    NO MINVALUE
    NO MAXVALUE
    CACHE 1;


ALTER TABLE public.post_files_id_seq OWNER TO scrutinizer;

--
-- Name: post_files_id_seq; Type: SEQUENCE OWNED BY; Schema: public; Owner: scrutinizer
--

ALTER SEQUENCE public.post_files_id_seq OWNED BY public.post_files.id;


--
-- Name: post_histories; Type: TABLE; Schema: public; Owner: scrutinizer
--

CREATE TABLE public.post_histories (
    id integer NOT NULL,
    post_id integer NOT NULL,
    receiver_id integer,
    provider_id integer,
    status character varying(255) NOT NULL,
    created_at timestamp without time zone NOT NULL,
    updated_at timestamp without time zone NOT NULL
);


ALTER TABLE public.post_histories OWNER TO scrutinizer;

--
-- Name: post_histories_id_seq; Type: SEQUENCE; Schema: public; Owner: scrutinizer
--

CREATE SEQUENCE public.post_histories_id_seq
    AS integer
    START WITH 1
    INCREMENT BY 1
    NO MINVALUE
    NO MAXVALUE
    CACHE 1;


ALTER TABLE public.post_histories_id_seq OWNER TO scrutinizer;

--
-- Name: post_histories_id_seq; Type: SEQUENCE OWNED BY; Schema: public; Owner: scrutinizer
--

ALTER SEQUENCE public.post_histories_id_seq OWNED BY public.post_histories.id;


--
-- Name: posts; Type: TABLE; Schema: public; Owner: scrutinizer
--

CREATE TABLE public.posts (
    id integer NOT NULL,
    created_by_id integer NOT NULL,
    type character varying(255) NOT NULL,
    organization_id integer NOT NULL,
    status character varying(255) NOT NULL,
    title character varying(255) NOT NULL,
    size character varying(255) NOT NULL,
    uuid uuid NOT NULL,
    receiver_id integer,
    provider_id integer,
    description character varying(4096),
    created_at timestamp without time zone NOT NULL,
    updated_at timestamp without time zone NOT NULL,
    url character varying(255),
    photo_file_id integer,
    destination_id integer NOT NULL,
    origin_id integer,
    kilograms numeric(13,4) DEFAULT '0'::numeric NOT NULL,
    meeting_id integer
);


ALTER TABLE public.posts OWNER TO scrutinizer;

--
-- Name: posts_id_seq; Type: SEQUENCE; Schema: public; Owner: scrutinizer
--

CREATE SEQUENCE public.posts_id_seq
    AS integer
    START WITH 1
    INCREMENT BY 1
    NO MINVALUE
    NO MAXVALUE
    CACHE 1;


ALTER TABLE public.posts_id_seq OWNER TO scrutinizer;

--
-- Name: posts_id_seq; Type: SEQUENCE OWNED BY; Schema: public; Owner: scrutinizer
--

ALTER SEQUENCE public.posts_id_seq OWNED BY public.posts.id;


--
-- Name: schema_migration; Type: TABLE; Schema: public; Owner: scrutinizer
--

CREATE TABLE public.schema_migration (
    version character varying(14) NOT NULL
);


ALTER TABLE public.schema_migration OWNER TO scrutinizer;

--
-- Name: thread_participants; Type: TABLE; Schema: public; Owner: scrutinizer
--

CREATE TABLE public.thread_participants (
    id integer NOT NULL,
    thread_id integer NOT NULL,
    user_id integer NOT NULL,
    created_at timestamp without time zone NOT NULL,
    updated_at timestamp without time zone NOT NULL,
    last_viewed_at timestamp without time zone DEFAULT '1900-01-01 00:00:00'::timestamp without time zone NOT NULL,
    last_notified_at timestamp without time zone DEFAULT '1900-01-01 00:00:00'::timestamp without time zone NOT NULL
);


ALTER TABLE public.thread_participants OWNER TO scrutinizer;

--
-- Name: thread_participants_id_seq; Type: SEQUENCE; Schema: public; Owner: scrutinizer
--

CREATE SEQUENCE public.thread_participants_id_seq
    AS integer
    START WITH 1
    INCREMENT BY 1
    NO MINVALUE
    NO MAXVALUE
    CACHE 1;


ALTER TABLE public.thread_participants_id_seq OWNER TO scrutinizer;

--
-- Name: thread_participants_id_seq; Type: SEQUENCE OWNED BY; Schema: public; Owner: scrutinizer
--

ALTER SEQUENCE public.thread_participants_id_seq OWNED BY public.thread_participants.id;


--
-- Name: threads; Type: TABLE; Schema: public; Owner: scrutinizer
--

CREATE TABLE public.threads (
    id integer NOT NULL,
    uuid uuid NOT NULL,
    post_id integer NOT NULL,
    created_at timestamp without time zone NOT NULL,
    updated_at timestamp without time zone NOT NULL
);


ALTER TABLE public.threads OWNER TO scrutinizer;

--
-- Name: threads_id_seq; Type: SEQUENCE; Schema: public; Owner: scrutinizer
--

CREATE SEQUENCE public.threads_id_seq
    AS integer
    START WITH 1
    INCREMENT BY 1
    NO MINVALUE
    NO MAXVALUE
    CACHE 1;


ALTER TABLE public.threads_id_seq OWNER TO scrutinizer;

--
-- Name: threads_id_seq; Type: SEQUENCE OWNED BY; Schema: public; Owner: scrutinizer
--

ALTER SEQUENCE public.threads_id_seq OWNED BY public.threads.id;


--
-- Name: user_access_tokens; Type: TABLE; Schema: public; Owner: scrutinizer
--

CREATE TABLE public.user_access_tokens (
    id integer NOT NULL,
    user_id integer NOT NULL,
    user_organization_id integer NOT NULL,
    access_token character varying(255) NOT NULL,
    expires_at timestamp without time zone NOT NULL,
    created_at timestamp without time zone NOT NULL,
    updated_at timestamp without time zone NOT NULL
);


ALTER TABLE public.user_access_tokens OWNER TO scrutinizer;

--
-- Name: user_access_tokens_id_seq; Type: SEQUENCE; Schema: public; Owner: scrutinizer
--

CREATE SEQUENCE public.user_access_tokens_id_seq
    AS integer
    START WITH 1
    INCREMENT BY 1
    NO MINVALUE
    NO MAXVALUE
    CACHE 1;


ALTER TABLE public.user_access_tokens_id_seq OWNER TO scrutinizer;

--
-- Name: user_access_tokens_id_seq; Type: SEQUENCE OWNED BY; Schema: public; Owner: scrutinizer
--

ALTER SEQUENCE public.user_access_tokens_id_seq OWNED BY public.user_access_tokens.id;


--
-- Name: user_organizations; Type: TABLE; Schema: public; Owner: scrutinizer
--

CREATE TABLE public.user_organizations (
    id integer NOT NULL,
    organization_id integer NOT NULL,
    user_id integer NOT NULL,
    role character varying(255) NOT NULL,
    auth_id character varying(255) NOT NULL,
    auth_email character varying(255) NOT NULL,
    last_login timestamp without time zone NOT NULL,
    created_at timestamp without time zone NOT NULL,
    updated_at timestamp without time zone NOT NULL
);


ALTER TABLE public.user_organizations OWNER TO scrutinizer;

--
-- Name: user_organizations_id_seq; Type: SEQUENCE; Schema: public; Owner: scrutinizer
--

CREATE SEQUENCE public.user_organizations_id_seq
    AS integer
    START WITH 1
    INCREMENT BY 1
    NO MINVALUE
    NO MAXVALUE
    CACHE 1;


ALTER TABLE public.user_organizations_id_seq OWNER TO scrutinizer;

--
-- Name: user_organizations_id_seq; Type: SEQUENCE OWNED BY; Schema: public; Owner: scrutinizer
--

ALTER SEQUENCE public.user_organizations_id_seq OWNED BY public.user_organizations.id;


--
-- Name: user_preferences; Type: TABLE; Schema: public; Owner: scrutinizer
--

CREATE TABLE public.user_preferences (
    id integer NOT NULL,
    uuid uuid NOT NULL,
    user_id integer NOT NULL,
    key character varying(4096) NOT NULL,
    value character varying(4096) NOT NULL,
    created_at timestamp without time zone NOT NULL,
    updated_at timestamp without time zone NOT NULL
);


ALTER TABLE public.user_preferences OWNER TO scrutinizer;

--
-- Name: user_preferences_id_seq; Type: SEQUENCE; Schema: public; Owner: scrutinizer
--

CREATE SEQUENCE public.user_preferences_id_seq
    AS integer
    START WITH 1
    INCREMENT BY 1
    NO MINVALUE
    NO MAXVALUE
    CACHE 1;


ALTER TABLE public.user_preferences_id_seq OWNER TO scrutinizer;

--
-- Name: user_preferences_id_seq; Type: SEQUENCE OWNED BY; Schema: public; Owner: scrutinizer
--

ALTER SEQUENCE public.user_preferences_id_seq OWNED BY public.user_preferences.id;


--
-- Name: users; Type: TABLE; Schema: public; Owner: scrutinizer
--

CREATE TABLE public.users (
    id integer NOT NULL,
    email character varying(255) NOT NULL,
    first_name character varying(255) NOT NULL,
    last_name character varying(255) NOT NULL,
    nickname character varying(255) NOT NULL,
    admin_role character varying(255) NOT NULL,
    created_at timestamp without time zone NOT NULL,
    updated_at timestamp without time zone NOT NULL,
    uuid uuid NOT NULL,
    photo_file_id integer,
    auth_photo_url character varying(255),
    location_id integer
);


ALTER TABLE public.users OWNER TO scrutinizer;

--
-- Name: users_id_seq; Type: SEQUENCE; Schema: public; Owner: scrutinizer
--

CREATE SEQUENCE public.users_id_seq
    AS integer
    START WITH 1
    INCREMENT BY 1
    NO MINVALUE
    NO MAXVALUE
    CACHE 1;


ALTER TABLE public.users_id_seq OWNER TO scrutinizer;

--
-- Name: users_id_seq; Type: SEQUENCE OWNED BY; Schema: public; Owner: scrutinizer
--

ALTER SEQUENCE public.users_id_seq OWNED BY public.users.id;


--
-- Name: watches; Type: TABLE; Schema: public; Owner: scrutinizer
--

CREATE TABLE public.watches (
    id integer NOT NULL,
    uuid uuid NOT NULL,
    owner_id integer NOT NULL,
    location_id integer,
    created_at timestamp without time zone NOT NULL,
    updated_at timestamp without time zone NOT NULL
);


ALTER TABLE public.watches OWNER TO scrutinizer;

--
-- Name: watches_id_seq; Type: SEQUENCE; Schema: public; Owner: scrutinizer
--

CREATE SEQUENCE public.watches_id_seq
    AS integer
    START WITH 1
    INCREMENT BY 1
    NO MINVALUE
    NO MAXVALUE
    CACHE 1;


ALTER TABLE public.watches_id_seq OWNER TO scrutinizer;

--
-- Name: watches_id_seq; Type: SEQUENCE OWNED BY; Schema: public; Owner: scrutinizer
--

ALTER SEQUENCE public.watches_id_seq OWNED BY public.watches.id;


--
-- Name: files id; Type: DEFAULT; Schema: public; Owner: scrutinizer
--

ALTER TABLE ONLY public.files ALTER COLUMN id SET DEFAULT nextval('public.files_id_seq'::regclass);


--
-- Name: locations id; Type: DEFAULT; Schema: public; Owner: scrutinizer
--

ALTER TABLE ONLY public.locations ALTER COLUMN id SET DEFAULT nextval('public.locations_id_seq'::regclass);


--
-- Name: meetings id; Type: DEFAULT; Schema: public; Owner: scrutinizer
--

ALTER TABLE ONLY public.meetings ALTER COLUMN id SET DEFAULT nextval('public.meetings_id_seq'::regclass);


--
-- Name: messages id; Type: DEFAULT; Schema: public; Owner: scrutinizer
--

ALTER TABLE ONLY public.messages ALTER COLUMN id SET DEFAULT nextval('public.messages_id_seq'::regclass);


--
-- Name: organization_domains id; Type: DEFAULT; Schema: public; Owner: scrutinizer
--

ALTER TABLE ONLY public.organization_domains ALTER COLUMN id SET DEFAULT nextval('public.organization_domains_id_seq'::regclass);


--
-- Name: organizations id; Type: DEFAULT; Schema: public; Owner: scrutinizer
--

ALTER TABLE ONLY public.organizations ALTER COLUMN id SET DEFAULT nextval('public.organizations_id_seq'::regclass);


--
-- Name: post_files id; Type: DEFAULT; Schema: public; Owner: scrutinizer
--

ALTER TABLE ONLY public.post_files ALTER COLUMN id SET DEFAULT nextval('public.post_files_id_seq'::regclass);


--
-- Name: post_histories id; Type: DEFAULT; Schema: public; Owner: scrutinizer
--

ALTER TABLE ONLY public.post_histories ALTER COLUMN id SET DEFAULT nextval('public.post_histories_id_seq'::regclass);


--
-- Name: posts id; Type: DEFAULT; Schema: public; Owner: scrutinizer
--

ALTER TABLE ONLY public.posts ALTER COLUMN id SET DEFAULT nextval('public.posts_id_seq'::regclass);


--
-- Name: thread_participants id; Type: DEFAULT; Schema: public; Owner: scrutinizer
--

ALTER TABLE ONLY public.thread_participants ALTER COLUMN id SET DEFAULT nextval('public.thread_participants_id_seq'::regclass);


--
-- Name: threads id; Type: DEFAULT; Schema: public; Owner: scrutinizer
--

ALTER TABLE ONLY public.threads ALTER COLUMN id SET DEFAULT nextval('public.threads_id_seq'::regclass);


--
-- Name: user_access_tokens id; Type: DEFAULT; Schema: public; Owner: scrutinizer
--

ALTER TABLE ONLY public.user_access_tokens ALTER COLUMN id SET DEFAULT nextval('public.user_access_tokens_id_seq'::regclass);


--
-- Name: user_organizations id; Type: DEFAULT; Schema: public; Owner: scrutinizer
--

ALTER TABLE ONLY public.user_organizations ALTER COLUMN id SET DEFAULT nextval('public.user_organizations_id_seq'::regclass);


--
-- Name: user_preferences id; Type: DEFAULT; Schema: public; Owner: scrutinizer
--

ALTER TABLE ONLY public.user_preferences ALTER COLUMN id SET DEFAULT nextval('public.user_preferences_id_seq'::regclass);


--
-- Name: users id; Type: DEFAULT; Schema: public; Owner: scrutinizer
--

ALTER TABLE ONLY public.users ALTER COLUMN id SET DEFAULT nextval('public.users_id_seq'::regclass);


--
-- Name: watches id; Type: DEFAULT; Schema: public; Owner: scrutinizer
--

ALTER TABLE ONLY public.watches ALTER COLUMN id SET DEFAULT nextval('public.watches_id_seq'::regclass);


--
-- Name: files files_pkey; Type: CONSTRAINT; Schema: public; Owner: scrutinizer
--

ALTER TABLE ONLY public.files
    ADD CONSTRAINT files_pkey PRIMARY KEY (id);


--
-- Name: locations locations_pkey; Type: CONSTRAINT; Schema: public; Owner: scrutinizer
--

ALTER TABLE ONLY public.locations
    ADD CONSTRAINT locations_pkey PRIMARY KEY (id);


--
-- Name: meetings meetings_pkey; Type: CONSTRAINT; Schema: public; Owner: scrutinizer
--

ALTER TABLE ONLY public.meetings
    ADD CONSTRAINT meetings_pkey PRIMARY KEY (id);


--
-- Name: messages messages_pkey; Type: CONSTRAINT; Schema: public; Owner: scrutinizer
--

ALTER TABLE ONLY public.messages
    ADD CONSTRAINT messages_pkey PRIMARY KEY (id);


--
-- Name: organization_domains organization_domains_pkey; Type: CONSTRAINT; Schema: public; Owner: scrutinizer
--

ALTER TABLE ONLY public.organization_domains
    ADD CONSTRAINT organization_domains_pkey PRIMARY KEY (id);


--
-- Name: organizations organizations_pkey; Type: CONSTRAINT; Schema: public; Owner: scrutinizer
--

ALTER TABLE ONLY public.organizations
    ADD CONSTRAINT organizations_pkey PRIMARY KEY (id);


--
-- Name: post_files post_files_pkey; Type: CONSTRAINT; Schema: public; Owner: scrutinizer
--

ALTER TABLE ONLY public.post_files
    ADD CONSTRAINT post_files_pkey PRIMARY KEY (id);


--
-- Name: post_histories post_histories_pkey; Type: CONSTRAINT; Schema: public; Owner: scrutinizer
--

ALTER TABLE ONLY public.post_histories
    ADD CONSTRAINT post_histories_pkey PRIMARY KEY (id);


--
-- Name: posts posts_pkey; Type: CONSTRAINT; Schema: public; Owner: scrutinizer
--

ALTER TABLE ONLY public.posts
    ADD CONSTRAINT posts_pkey PRIMARY KEY (id);


--
-- Name: thread_participants thread_participants_pkey; Type: CONSTRAINT; Schema: public; Owner: scrutinizer
--

ALTER TABLE ONLY public.thread_participants
    ADD CONSTRAINT thread_participants_pkey PRIMARY KEY (id);


--
-- Name: threads threads_pkey; Type: CONSTRAINT; Schema: public; Owner: scrutinizer
--

ALTER TABLE ONLY public.threads
    ADD CONSTRAINT threads_pkey PRIMARY KEY (id);


--
-- Name: user_access_tokens user_access_tokens_pkey; Type: CONSTRAINT; Schema: public; Owner: scrutinizer
--

ALTER TABLE ONLY public.user_access_tokens
    ADD CONSTRAINT user_access_tokens_pkey PRIMARY KEY (id);


--
-- Name: user_organizations user_organizations_pkey; Type: CONSTRAINT; Schema: public; Owner: scrutinizer
--

ALTER TABLE ONLY public.user_organizations
    ADD CONSTRAINT user_organizations_pkey PRIMARY KEY (id);


--
-- Name: user_preferences user_preferences_pkey; Type: CONSTRAINT; Schema: public; Owner: scrutinizer
--

ALTER TABLE ONLY public.user_preferences
    ADD CONSTRAINT user_preferences_pkey PRIMARY KEY (id);


--
-- Name: users users_pkey; Type: CONSTRAINT; Schema: public; Owner: scrutinizer
--

ALTER TABLE ONLY public.users
    ADD CONSTRAINT users_pkey PRIMARY KEY (id);


--
-- Name: watches watches_pkey; Type: CONSTRAINT; Schema: public; Owner: scrutinizer
--

ALTER TABLE ONLY public.watches
    ADD CONSTRAINT watches_pkey PRIMARY KEY (id);


--
-- Name: files_uuid_idx; Type: INDEX; Schema: public; Owner: scrutinizer
--

CREATE UNIQUE INDEX files_uuid_idx ON public.files USING btree (uuid);


--
-- Name: meetings_location_id_idx; Type: INDEX; Schema: public; Owner: scrutinizer
--

CREATE UNIQUE INDEX meetings_location_id_idx ON public.meetings USING btree (location_id);


--
-- Name: meetings_uuid_idx; Type: INDEX; Schema: public; Owner: scrutinizer
--

CREATE UNIQUE INDEX meetings_uuid_idx ON public.meetings USING btree (uuid);


--
-- Name: messages_uuid_idx; Type: INDEX; Schema: public; Owner: scrutinizer
--

CREATE UNIQUE INDEX messages_uuid_idx ON public.messages USING btree (uuid);


--
-- Name: organization_domains_domain_idx; Type: INDEX; Schema: public; Owner: scrutinizer
--

CREATE UNIQUE INDEX organization_domains_domain_idx ON public.organization_domains USING btree (domain);


--
<<<<<<< HEAD
-- Name: organizations_logo_file_id_idx; Type: INDEX; Schema: public; Owner: wecarry
--

CREATE UNIQUE INDEX organizations_logo_file_id_idx ON public.organizations USING btree (logo_file_id);


--
-- Name: organizations_uuid_idx; Type: INDEX; Schema: public; Owner: wecarry
=======
-- Name: organizations_uuid_idx; Type: INDEX; Schema: public; Owner: scrutinizer
>>>>>>> c2f6867d
--

CREATE UNIQUE INDEX organizations_uuid_idx ON public.organizations USING btree (uuid);


--
-- Name: post_files_file_id_idx; Type: INDEX; Schema: public; Owner: scrutinizer
--

CREATE UNIQUE INDEX post_files_file_id_idx ON public.post_files USING btree (file_id);


--
-- Name: post_histories_created_at_idx; Type: INDEX; Schema: public; Owner: scrutinizer
--

CREATE INDEX post_histories_created_at_idx ON public.post_histories USING btree (created_at);


--
-- Name: posts_destination_id_idx; Type: INDEX; Schema: public; Owner: scrutinizer
--

CREATE UNIQUE INDEX posts_destination_id_idx ON public.posts USING btree (destination_id);


--
-- Name: posts_meeting_id_idx; Type: INDEX; Schema: public; Owner: scrutinizer
--

CREATE UNIQUE INDEX posts_meeting_id_idx ON public.posts USING btree (meeting_id);


--
-- Name: posts_origin_id_idx; Type: INDEX; Schema: public; Owner: scrutinizer
--

CREATE UNIQUE INDEX posts_origin_id_idx ON public.posts USING btree (origin_id);


--
-- Name: posts_photo_file_id_idx; Type: INDEX; Schema: public; Owner: scrutinizer
--

CREATE UNIQUE INDEX posts_photo_file_id_idx ON public.posts USING btree (photo_file_id);


--
-- Name: posts_uuid_idx; Type: INDEX; Schema: public; Owner: scrutinizer
--

CREATE UNIQUE INDEX posts_uuid_idx ON public.posts USING btree (uuid);


--
-- Name: schema_migration_version_idx; Type: INDEX; Schema: public; Owner: scrutinizer
--

CREATE UNIQUE INDEX schema_migration_version_idx ON public.schema_migration USING btree (version);


--
-- Name: threads_uuid_idx; Type: INDEX; Schema: public; Owner: scrutinizer
--

CREATE UNIQUE INDEX threads_uuid_idx ON public.threads USING btree (uuid);


--
-- Name: user_access_tokens_access_token_idx; Type: INDEX; Schema: public; Owner: scrutinizer
--

CREATE UNIQUE INDEX user_access_tokens_access_token_idx ON public.user_access_tokens USING btree (access_token);


--
-- Name: user_organizations_organization_id_auth_email_idx; Type: INDEX; Schema: public; Owner: scrutinizer
--

CREATE UNIQUE INDEX user_organizations_organization_id_auth_email_idx ON public.user_organizations USING btree (organization_id, auth_email);


--
-- Name: user_organizations_organization_id_auth_id_idx; Type: INDEX; Schema: public; Owner: scrutinizer
--

CREATE UNIQUE INDEX user_organizations_organization_id_auth_id_idx ON public.user_organizations USING btree (organization_id, auth_id);


--
-- Name: user_organizations_organization_id_user_id_idx; Type: INDEX; Schema: public; Owner: scrutinizer
--

CREATE UNIQUE INDEX user_organizations_organization_id_user_id_idx ON public.user_organizations USING btree (organization_id, user_id);


--
-- Name: user_preferences_uuid_idx; Type: INDEX; Schema: public; Owner: scrutinizer
--

CREATE UNIQUE INDEX user_preferences_uuid_idx ON public.user_preferences USING btree (uuid);


--
-- Name: users_email_idx; Type: INDEX; Schema: public; Owner: scrutinizer
--

CREATE UNIQUE INDEX users_email_idx ON public.users USING btree (email);


--
-- Name: users_location_id_idx; Type: INDEX; Schema: public; Owner: scrutinizer
--

CREATE UNIQUE INDEX users_location_id_idx ON public.users USING btree (location_id);


--
-- Name: users_nickname_idx; Type: INDEX; Schema: public; Owner: scrutinizer
--

CREATE UNIQUE INDEX users_nickname_idx ON public.users USING btree (nickname);


--
-- Name: users_photo_file_id_idx; Type: INDEX; Schema: public; Owner: scrutinizer
--

CREATE UNIQUE INDEX users_photo_file_id_idx ON public.users USING btree (photo_file_id);


--
-- Name: users_uuid_idx; Type: INDEX; Schema: public; Owner: scrutinizer
--

CREATE UNIQUE INDEX users_uuid_idx ON public.users USING btree (uuid);


--
-- Name: watches_location_id_idx; Type: INDEX; Schema: public; Owner: scrutinizer
--

CREATE UNIQUE INDEX watches_location_id_idx ON public.watches USING btree (location_id);


--
-- Name: posts meeting_fk; Type: FK CONSTRAINT; Schema: public; Owner: scrutinizer
--

ALTER TABLE ONLY public.posts
    ADD CONSTRAINT meeting_fk FOREIGN KEY (meeting_id) REFERENCES public.meetings(id) ON DELETE SET NULL;


--
-- Name: meetings meetings_created_by_id_fkey; Type: FK CONSTRAINT; Schema: public; Owner: scrutinizer
--

ALTER TABLE ONLY public.meetings
    ADD CONSTRAINT meetings_created_by_id_fkey FOREIGN KEY (created_by_id) REFERENCES public.users(id) ON DELETE SET NULL;


--
-- Name: meetings meetings_image_file_id_fkey; Type: FK CONSTRAINT; Schema: public; Owner: scrutinizer
--

ALTER TABLE ONLY public.meetings
    ADD CONSTRAINT meetings_image_file_id_fkey FOREIGN KEY (image_file_id) REFERENCES public.files(id) ON DELETE SET NULL;


--
-- Name: meetings meetings_location_id_fkey; Type: FK CONSTRAINT; Schema: public; Owner: scrutinizer
--

ALTER TABLE ONLY public.meetings
    ADD CONSTRAINT meetings_location_id_fkey FOREIGN KEY (location_id) REFERENCES public.locations(id);


--
-- Name: messages messages_sent_by_id_fkey; Type: FK CONSTRAINT; Schema: public; Owner: scrutinizer
--

ALTER TABLE ONLY public.messages
    ADD CONSTRAINT messages_sent_by_id_fkey FOREIGN KEY (sent_by_id) REFERENCES public.users(id) ON DELETE CASCADE;


--
-- Name: messages messages_thread_id_fkey; Type: FK CONSTRAINT; Schema: public; Owner: scrutinizer
--

ALTER TABLE ONLY public.messages
    ADD CONSTRAINT messages_thread_id_fkey FOREIGN KEY (thread_id) REFERENCES public.threads(id) ON DELETE CASCADE;


--
-- Name: organization_domains organization_domains_organization_id_fkey; Type: FK CONSTRAINT; Schema: public; Owner: scrutinizer
--

ALTER TABLE ONLY public.organization_domains
    ADD CONSTRAINT organization_domains_organization_id_fkey FOREIGN KEY (organization_id) REFERENCES public.organizations(id) ON DELETE CASCADE;


--
<<<<<<< HEAD
-- Name: organizations organizations_files_id_fk; Type: FK CONSTRAINT; Schema: public; Owner: wecarry
--

ALTER TABLE ONLY public.organizations
    ADD CONSTRAINT organizations_files_id_fk FOREIGN KEY (logo_file_id) REFERENCES public.files(id) ON DELETE SET NULL;


--
-- Name: posts post_destination_fk; Type: FK CONSTRAINT; Schema: public; Owner: wecarry
=======
-- Name: posts post_destination_fk; Type: FK CONSTRAINT; Schema: public; Owner: scrutinizer
>>>>>>> c2f6867d
--

ALTER TABLE ONLY public.posts
    ADD CONSTRAINT post_destination_fk FOREIGN KEY (destination_id) REFERENCES public.locations(id);


--
-- Name: post_files post_files_file_id_fkey; Type: FK CONSTRAINT; Schema: public; Owner: scrutinizer
--

ALTER TABLE ONLY public.post_files
    ADD CONSTRAINT post_files_file_id_fkey FOREIGN KEY (file_id) REFERENCES public.files(id) ON DELETE CASCADE;


--
-- Name: post_files post_files_post_id_fkey; Type: FK CONSTRAINT; Schema: public; Owner: scrutinizer
--

ALTER TABLE ONLY public.post_files
    ADD CONSTRAINT post_files_post_id_fkey FOREIGN KEY (post_id) REFERENCES public.posts(id) ON DELETE CASCADE;


--
-- Name: post_histories post_histories_post_id_fkey; Type: FK CONSTRAINT; Schema: public; Owner: scrutinizer
--

ALTER TABLE ONLY public.post_histories
    ADD CONSTRAINT post_histories_post_id_fkey FOREIGN KEY (post_id) REFERENCES public.posts(id) ON DELETE CASCADE;


--
-- Name: post_histories post_histories_provider_id_fkey; Type: FK CONSTRAINT; Schema: public; Owner: scrutinizer
--

ALTER TABLE ONLY public.post_histories
    ADD CONSTRAINT post_histories_provider_id_fkey FOREIGN KEY (provider_id) REFERENCES public.users(id) ON DELETE SET NULL;


--
-- Name: post_histories post_histories_receiver_id_fkey; Type: FK CONSTRAINT; Schema: public; Owner: scrutinizer
--

ALTER TABLE ONLY public.post_histories
    ADD CONSTRAINT post_histories_receiver_id_fkey FOREIGN KEY (receiver_id) REFERENCES public.users(id) ON DELETE SET NULL;


--
-- Name: posts post_origin_fk; Type: FK CONSTRAINT; Schema: public; Owner: scrutinizer
--

ALTER TABLE ONLY public.posts
    ADD CONSTRAINT post_origin_fk FOREIGN KEY (origin_id) REFERENCES public.locations(id) ON DELETE SET NULL;


--
-- Name: posts posts_created_by_id_fkey; Type: FK CONSTRAINT; Schema: public; Owner: scrutinizer
--

ALTER TABLE ONLY public.posts
    ADD CONSTRAINT posts_created_by_id_fkey FOREIGN KEY (created_by_id) REFERENCES public.users(id) ON DELETE CASCADE;


--
-- Name: posts posts_files_id_fk; Type: FK CONSTRAINT; Schema: public; Owner: scrutinizer
--

ALTER TABLE ONLY public.posts
    ADD CONSTRAINT posts_files_id_fk FOREIGN KEY (photo_file_id) REFERENCES public.files(id) ON DELETE SET NULL;


--
-- Name: posts posts_organization_id_fkey; Type: FK CONSTRAINT; Schema: public; Owner: scrutinizer
--

ALTER TABLE ONLY public.posts
    ADD CONSTRAINT posts_organization_id_fkey FOREIGN KEY (organization_id) REFERENCES public.organizations(id) ON DELETE SET NULL;


--
-- Name: posts posts_provider_id_fkey; Type: FK CONSTRAINT; Schema: public; Owner: scrutinizer
--

ALTER TABLE ONLY public.posts
    ADD CONSTRAINT posts_provider_id_fkey FOREIGN KEY (provider_id) REFERENCES public.users(id) ON DELETE SET NULL;


--
-- Name: posts posts_receiver_id_fkey; Type: FK CONSTRAINT; Schema: public; Owner: scrutinizer
--

ALTER TABLE ONLY public.posts
    ADD CONSTRAINT posts_receiver_id_fkey FOREIGN KEY (receiver_id) REFERENCES public.users(id) ON DELETE SET NULL;


--
-- Name: thread_participants thread_participants_thread_id_fkey; Type: FK CONSTRAINT; Schema: public; Owner: scrutinizer
--

ALTER TABLE ONLY public.thread_participants
    ADD CONSTRAINT thread_participants_thread_id_fkey FOREIGN KEY (thread_id) REFERENCES public.threads(id) ON DELETE CASCADE;


--
-- Name: thread_participants thread_participants_user_id_fkey; Type: FK CONSTRAINT; Schema: public; Owner: scrutinizer
--

ALTER TABLE ONLY public.thread_participants
    ADD CONSTRAINT thread_participants_user_id_fkey FOREIGN KEY (user_id) REFERENCES public.users(id) ON DELETE CASCADE;


--
-- Name: threads threads_post_id_fkey; Type: FK CONSTRAINT; Schema: public; Owner: scrutinizer
--

ALTER TABLE ONLY public.threads
    ADD CONSTRAINT threads_post_id_fkey FOREIGN KEY (post_id) REFERENCES public.posts(id) ON DELETE CASCADE;


--
-- Name: user_access_tokens user_access_tokens_user_id_fkey; Type: FK CONSTRAINT; Schema: public; Owner: scrutinizer
--

ALTER TABLE ONLY public.user_access_tokens
    ADD CONSTRAINT user_access_tokens_user_id_fkey FOREIGN KEY (user_id) REFERENCES public.users(id) ON DELETE CASCADE;


--
-- Name: user_access_tokens user_access_tokens_user_organization_id_fkey; Type: FK CONSTRAINT; Schema: public; Owner: scrutinizer
--

ALTER TABLE ONLY public.user_access_tokens
    ADD CONSTRAINT user_access_tokens_user_organization_id_fkey FOREIGN KEY (user_organization_id) REFERENCES public.user_organizations(id) ON DELETE CASCADE;


--
-- Name: user_organizations user_organizations_organization_id_fkey; Type: FK CONSTRAINT; Schema: public; Owner: scrutinizer
--

ALTER TABLE ONLY public.user_organizations
    ADD CONSTRAINT user_organizations_organization_id_fkey FOREIGN KEY (organization_id) REFERENCES public.organizations(id) ON DELETE CASCADE;


--
-- Name: user_organizations user_organizations_user_id_fkey; Type: FK CONSTRAINT; Schema: public; Owner: scrutinizer
--

ALTER TABLE ONLY public.user_organizations
    ADD CONSTRAINT user_organizations_user_id_fkey FOREIGN KEY (user_id) REFERENCES public.users(id) ON DELETE CASCADE;


--
-- Name: user_preferences user_preferences_user_id_fkey; Type: FK CONSTRAINT; Schema: public; Owner: scrutinizer
--

ALTER TABLE ONLY public.user_preferences
    ADD CONSTRAINT user_preferences_user_id_fkey FOREIGN KEY (user_id) REFERENCES public.users(id) ON DELETE CASCADE;


--
-- Name: users users_files_id_fk; Type: FK CONSTRAINT; Schema: public; Owner: scrutinizer
--

ALTER TABLE ONLY public.users
    ADD CONSTRAINT users_files_id_fk FOREIGN KEY (photo_file_id) REFERENCES public.files(id) ON DELETE SET NULL;


--
-- Name: users users_locations_id_fk; Type: FK CONSTRAINT; Schema: public; Owner: scrutinizer
--

ALTER TABLE ONLY public.users
    ADD CONSTRAINT users_locations_id_fk FOREIGN KEY (location_id) REFERENCES public.locations(id) ON DELETE SET NULL;


--
-- Name: watches watches_location_id_fkey; Type: FK CONSTRAINT; Schema: public; Owner: scrutinizer
--

ALTER TABLE ONLY public.watches
    ADD CONSTRAINT watches_location_id_fkey FOREIGN KEY (location_id) REFERENCES public.locations(id) ON DELETE CASCADE;


--
-- Name: watches watches_owner_id_fkey; Type: FK CONSTRAINT; Schema: public; Owner: scrutinizer
--

ALTER TABLE ONLY public.watches
    ADD CONSTRAINT watches_owner_id_fkey FOREIGN KEY (owner_id) REFERENCES public.users(id) ON DELETE CASCADE;


--
-- PostgreSQL database dump complete
--
<|MERGE_RESOLUTION|>--- conflicted
+++ resolved
@@ -948,18 +948,14 @@
 
 
 --
-<<<<<<< HEAD
--- Name: organizations_logo_file_id_idx; Type: INDEX; Schema: public; Owner: wecarry
+-- Name: organizations_logo_file_id_idx; Type: INDEX; Schema: public; Owner: scrutinizer
 --
 
 CREATE UNIQUE INDEX organizations_logo_file_id_idx ON public.organizations USING btree (logo_file_id);
 
 
 --
--- Name: organizations_uuid_idx; Type: INDEX; Schema: public; Owner: wecarry
-=======
 -- Name: organizations_uuid_idx; Type: INDEX; Schema: public; Owner: scrutinizer
->>>>>>> c2f6867d
 --
 
 CREATE UNIQUE INDEX organizations_uuid_idx ON public.organizations USING btree (uuid);
@@ -1162,8 +1158,7 @@
 
 
 --
-<<<<<<< HEAD
--- Name: organizations organizations_files_id_fk; Type: FK CONSTRAINT; Schema: public; Owner: wecarry
+-- Name: organizations organizations_files_id_fk; Type: FK CONSTRAINT; Schema: public; Owner: scrutinizer
 --
 
 ALTER TABLE ONLY public.organizations
@@ -1171,10 +1166,7 @@
 
 
 --
--- Name: posts post_destination_fk; Type: FK CONSTRAINT; Schema: public; Owner: wecarry
-=======
 -- Name: posts post_destination_fk; Type: FK CONSTRAINT; Schema: public; Owner: scrutinizer
->>>>>>> c2f6867d
 --
 
 ALTER TABLE ONLY public.posts
