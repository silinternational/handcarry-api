package gqlgen

import (
	"context"
	"errors"

	"github.com/gobuffalo/nulls"

	"github.com/silinternational/wecarry-api/domain"
	"github.com/silinternational/wecarry-api/models"
)

// Watch returns the watch resolver. It is required by GraphQL
func (r *Resolver) Watch() WatchResolver {
	return &watchResolver{r}
}

type watchResolver struct{ *Resolver }

// ID resolves the `ID` property of the watch query. It provides the UUID instead of the autoincrement ID.
func (r *watchResolver) ID(ctx context.Context, obj *models.Watch) (string, error) {
	if obj == nil {
		return "", nil
	}
	return obj.UUID.String(), nil
}

// Owner resolves the `owner` property of the watch query. It retrieves the related record from the database.
func (r *watchResolver) Owner(ctx context.Context, obj *models.Watch) (*PublicProfile, error) {
	if obj == nil {
		return &PublicProfile{}, nil
	}

	creator, err := obj.GetOwner()
	if err != nil {
		return &PublicProfile{}, domain.ReportError(ctx, err, "GetWatchCreator")
	}

	return getPublicProfile(ctx, creator), nil
}

// Destination is a field resolver
func (r *watchResolver) Destination(ctx context.Context, obj *models.Watch) (*models.Location, error) {
	if obj == nil {
		return &models.Location{}, nil
	}

	location, err := obj.GetDestination()
	if err != nil {
		return &models.Location{}, domain.ReportError(ctx, err, "GetWatchDestination")
	}

	return location, nil
}

// Origin is a field resolver
func (r *watchResolver) Origin(ctx context.Context, obj *models.Watch) (*models.Location, error) {
	if obj == nil {
		return &models.Location{}, nil
	}

	location, err := obj.GetOrigin()
	if err != nil {
		return &models.Location{}, domain.ReportError(ctx, err, "GetWatchOrigin")
	}

	return location, nil
}

// SearchText resolves the `searchText` property of the watch query
func (r *watchResolver) SearchText(ctx context.Context, obj *models.Watch) (*string, error) {
	if obj == nil {
		return nil, nil
	}
	if !obj.SearchText.Valid {
		return nil, nil
	}

	return &obj.SearchText.String, nil
}

// MyWatches resolves the `myWatches` query by getting a list of Watches owned by the current user
func (r *queryResolver) MyWatches(ctx context.Context) ([]models.Watch, error) {
	watches := models.Watches{}
	currentUser := models.CurrentUser(ctx)
	if err := watches.FindByUser(currentUser); err != nil {
		extras := map[string]interface{}{
			"user": currentUser.UUID,
		}
		return nil, domain.ReportError(ctx, err, "MyWatches", extras)
	}

	return watches, nil
}

// convertWatchInput takes a `WatchInput` and either finds a record matching the UUID given in `input.ID` or
// creates a new `models.Watch` with a new UUID. In either case, all properties that are not `nil` are set to the value
// provided in `input`
func convertWatchInput(ctx context.Context, input watchInput, currentUser models.User) (models.Watch, error) {
	watch := models.Watch{}

	if input.ID != nil {
		if err := watch.FindByUUID(*input.ID); err != nil {
			return watch, err
		}
	} else {
		watch.OwnerID = currentUser.ID
	}

	watch.Name = input.Name
	watch.SearchText = models.ConvertStringPtrToNullsString(input.SearchText)

	if input.Size == nil {
		watch.Size = nil
	} else {
		s := *input.Size
		watch.Size = &s
	}

	if input.MeetingID == nil || *input.MeetingID == "" {
		watch.MeetingID = nulls.Int{}
	} else {
		var meeting models.Meeting
		if err := meeting.FindByUUID(*input.MeetingID); err != nil {
			return watch, err
		}
		watch.MeetingID = nulls.NewInt(meeting.ID)
	}

	return watch, nil
}

type watchInput struct {
	ID          *string
	Name        string
	Destination *LocationInput
	Origin      *LocationInput
	MeetingID   *string
	SearchText  *string
	Size        *models.PostSize
}

// CreateWatch resolves the `createWatch` mutation.
func (r *mutationResolver) CreateWatch(ctx context.Context, input watchInput) (*models.Watch, error) {
	cUser := models.CurrentUser(ctx)
	extras := map[string]interface{}{
		"user": cUser.UUID,
	}

	watch, err := convertWatchInput(ctx, input, cUser)
	if err != nil {
		return &models.Watch{}, domain.ReportError(ctx, err, "CreateWatch.ProcessInput", extras)
	}

<<<<<<< HEAD
	if input.Destination != nil {
		location := convertLocation(*input.Destination)
		if err = location.Create(); err != nil {
			return nil, domain.ReportError(ctx, err, "CreateWatch.SetLocation", extras)
		}
		watch.DestinationID = nulls.NewInt(location.ID)
	}

	if input.Origin != nil {
		location := convertLocation(*input.Origin)
		if err = location.Create(); err != nil {
			return nil, domain.ReportError(ctx, err, "CreateWatch.SetOrigin", extras)
		}
		watch.OriginID = nulls.NewInt(location.ID)
=======
	location := convertLocation(*input.Location)
	if err = location.Create(); err != nil {
		return &models.Watch{}, domain.ReportError(ctx, err, "CreateWatch.SetLocation", extras)
>>>>>>> badf6bcd
	}

	if err = watch.Create(); err != nil {
		return &models.Watch{}, domain.ReportError(ctx, err, "CreateWatch", extras)
	}

	return &watch, nil
}

// UpdateWatch resolves the `updateWatch` mutation.
func (r *mutationResolver) UpdateWatch(ctx context.Context, input watchInput) (*models.Watch, error) {
	currentUser := models.CurrentUser(ctx)
	extras := map[string]interface{}{
		"user": currentUser.UUID,
	}

	watch, err := convertWatchInput(ctx, input, currentUser)
	if err != nil {
		return &models.Watch{}, domain.ReportError(ctx, err, "UpdateWatch.ProcessInput", extras)
	}

	if watch.OwnerID != currentUser.ID {
		return &models.Watch{}, domain.ReportError(ctx, errors.New("user attempted to update non-owned Watch"),
			"UpdateWatch.NotFound", extras)
	}

	if err := watch.Update(); err != nil {
		return &models.Watch{}, domain.ReportError(ctx, err, "UpdateWatch", extras)
	}

<<<<<<< HEAD
	if input.Destination != nil {
		if err = watch.SetDestination(convertLocation(*input.Destination)); err != nil {
			return nil, domain.ReportError(ctx, err, "UpdateWatch.SetDestination", extras)
		}
	}

	if input.Origin != nil {
		if err = watch.SetOrigin(convertLocation(*input.Origin)); err != nil {
			return nil, domain.ReportError(ctx, err, "UpdateWatch.SetOrigin", extras)
=======
	if input.Location != nil {
		if err = watch.SetLocation(convertLocation(*input.Location)); err != nil {
			return &models.Watch{}, domain.ReportError(ctx, err, "UpdateWatch.SetLocation", extras)
>>>>>>> badf6bcd
		}
	}

	return &watch, nil
}

// RemoveWatch resolves the `removeWatch` mutation.
func (r *mutationResolver) RemoveWatch(ctx context.Context, input RemoveWatchInput) ([]models.Watch, error) {
	currentUser := models.CurrentUser(ctx)
	extras := map[string]interface{}{
		"user": currentUser.UUID,
	}

	var watch models.Watch
	if err := watch.FindByUUID(input.ID); err != nil {
		return nil, domain.ReportError(ctx, err, "RemoveWatch.NotFound", extras)
	}

	if watch.OwnerID != currentUser.ID {
		return nil, domain.ReportError(ctx, errors.New("user attempted to delete non-owned Watch"),
			"RemoveWatch.NotFound", extras)
	}

	if err := watch.Destroy(); err != nil {
		return nil, domain.ReportError(ctx, err, "RemoveWatch", extras)
	}

	var watches models.Watches
	if err := watches.FindByUser(currentUser); err != nil {
		return nil, domain.ReportError(ctx, err, "RemoveWatch.FindByUser", extras)
	}

	return watches, nil
}<|MERGE_RESOLUTION|>--- conflicted
+++ resolved
@@ -152,11 +152,10 @@
 		return &models.Watch{}, domain.ReportError(ctx, err, "CreateWatch.ProcessInput", extras)
 	}
 
-<<<<<<< HEAD
 	if input.Destination != nil {
 		location := convertLocation(*input.Destination)
 		if err = location.Create(); err != nil {
-			return nil, domain.ReportError(ctx, err, "CreateWatch.SetLocation", extras)
+			return &models.Watch{}, domain.ReportError(ctx, err, "CreateWatch.SetLocation", extras)
 		}
 		watch.DestinationID = nulls.NewInt(location.ID)
 	}
@@ -167,11 +166,6 @@
 			return nil, domain.ReportError(ctx, err, "CreateWatch.SetOrigin", extras)
 		}
 		watch.OriginID = nulls.NewInt(location.ID)
-=======
-	location := convertLocation(*input.Location)
-	if err = location.Create(); err != nil {
-		return &models.Watch{}, domain.ReportError(ctx, err, "CreateWatch.SetLocation", extras)
->>>>>>> badf6bcd
 	}
 
 	if err = watch.Create(); err != nil {
@@ -202,21 +196,15 @@
 		return &models.Watch{}, domain.ReportError(ctx, err, "UpdateWatch", extras)
 	}
 
-<<<<<<< HEAD
 	if input.Destination != nil {
 		if err = watch.SetDestination(convertLocation(*input.Destination)); err != nil {
-			return nil, domain.ReportError(ctx, err, "UpdateWatch.SetDestination", extras)
+			return &models.Watch{}, domain.ReportError(ctx, err, "UpdateWatch.SetDestination", extras)
 		}
 	}
 
 	if input.Origin != nil {
 		if err = watch.SetOrigin(convertLocation(*input.Origin)); err != nil {
 			return nil, domain.ReportError(ctx, err, "UpdateWatch.SetOrigin", extras)
-=======
-	if input.Location != nil {
-		if err = watch.SetLocation(convertLocation(*input.Location)); err != nil {
-			return &models.Watch{}, domain.ReportError(ctx, err, "UpdateWatch.SetLocation", extras)
->>>>>>> badf6bcd
 		}
 	}
 
