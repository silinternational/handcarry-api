--- conflicted
+++ resolved
@@ -86,10 +86,6 @@
     model: gqlgen.postInput
   Location:
     model: models.Location
-<<<<<<< HEAD
-  UserPreference:
-    model: models.UserPreference
-=======
   PostType:
     model: models.PostType
   PostStatus:
@@ -98,7 +94,8 @@
     model: models.PostSize
   UserAdminRole:
     model: models.UserAdminRole
->>>>>>> b7d8d1e9
+  UserPreference:
+    model: models.UserPreference
 
 #directives:
 #  deprecated:
