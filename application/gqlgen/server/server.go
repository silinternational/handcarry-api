--- conflicted
+++ resolved
@@ -1,7 +1,5 @@
 package main
 
-<<<<<<< HEAD
-=======
 import (
 	"log"
 	"net/http"
@@ -14,7 +12,6 @@
 
 const defaultPort = "3000"
 
->>>>>>> 1c9bd17a
 func main() {
 	port := os.Getenv("PORT")
 	if port == "" {
@@ -31,11 +28,8 @@
 
 	log.Printf("connect to http://localhost:%s/ for GraphQL playground", port)
 
-<<<<<<< HEAD
-=======
 	err := http.ListenAndServe(":"+port, router)
 	if err != nil {
 		log.Fatal(err)
 	}
->>>>>>> 1c9bd17a
 }