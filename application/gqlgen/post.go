--- conflicted
+++ resolved
@@ -293,19 +293,9 @@
 	setOptionalStringField(input.URL, &post.URL)
 	setFloatField(input.Kilograms, &post.Kilograms)
 
-<<<<<<< HEAD
 	if input.Visibility == nil {
 		post.Visibility = models.PostVisibilitySame
 	} else {
-=======
-	if input.Kilograms == nil {
-		post.Kilograms = nulls.Float64{}
-	} else {
-		post.Kilograms = nulls.NewFloat64(*input.Kilograms)
-	}
-
-	if input.Visibility != nil {
->>>>>>> 7000d55f
 		post.Visibility = *input.Visibility
 	}
 
