--- conflicted
+++ resolved
@@ -105,18 +105,6 @@
 
     """
     NOT YET IMPLEMENTED --
-<<<<<<< HEAD
-    Validate a `MeetingInvite` and create a new `MeetingParticipant`. If the `MeetingParticipant.User` contains
-    one or more `Organizations`, the user should be redirected to the standard login page. Otherwise, login should
-    proceed through a non-Organization login (e.g. Facebook).
-    If the `Meeting` is not `INVITE_ONLY`, no `MeetingInvitation` is needed and the `confirmationCode` may be omitted.
-    """
-    createMeetingParticipant(input: CreateMeetingParticipantInput!): MeetingParticipant!
-
-    """
-    NOT YET IMPLEMENTED --
-=======
->>>>>>> 3cef1445
     Remove a `MeetingParticipant` and return the remaining participants for the `Meeting`
     """
     removeMeetingParticipant(input: RemoveMeetingParticipantInput!): [MeetingParticipant!]!
