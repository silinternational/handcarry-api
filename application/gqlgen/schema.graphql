type Query {
    users: [User!]!
    user(id: ID): User
    posts: [Post!]!
    post(id: ID): Post
    searchRequests(text: String!): [Post!]!
    threads: [Thread!]!
    myThreads: [Thread!]!
    message(id: ID): Message!
    organizations: [Organization!]!
    organization(id: ID): Organization!
    meetings: [Meeting!]!
    meeting(id: ID): Meeting
    recentMeetings: [Meeting!]!
    myWatches: [Watch!]!
}

type Mutation {
    createPost(input: CreatePostInput!): Post!
    updatePost(input: UpdatePostInput!): Post!
    updatePostStatus(input: UpdatePostStatusInput!): Post!
    addMeAsPotentialProvider(postID: String!): Post!
    removeMeAsPotentialProvider(postID: String!): Post!
    removePotentialProvider(postID: String!, userID: String!): Post!
    updateUser(input: UpdateUserInput!): User!
    createMeeting(input: CreateMeetingInput!): Meeting!
    updateMeeting(input: UpdateMeetingInput!): Meeting!
    createMessage(input: CreateMessageInput!): Message!
    createOrganization(input: CreateOrganizationInput!): Organization!
    updateOrganization(input: UpdateOrganizationInput!): Organization!
    createOrganizationDomain(input: CreateOrganizationDomainInput!): [OrganizationDomain!]!
    updateOrganizationDomain(input: CreateOrganizationDomainInput!): [OrganizationDomain!]!
    removeOrganizationDomain(input: RemoveOrganizationDomainInput!): [OrganizationDomain!]!
    setThreadLastViewedAt(input: SetThreadLastViewedAtInput!): Thread!
    createWatch(input: CreateWatchInput!): Watch!
    updateWatch(input: UpdateWatchInput!): Watch!
    removeWatch(input: RemoveWatchInput!): [Watch!]!
    createOrganizationTrust(input: CreateOrganizationTrustInput!): Organization!
    removeOrganizationTrust(input: RemoveOrganizationTrustInput!): Organization!
}

# Date and Time in RFC3339 format
scalar Time

enum UserAdminRole {
    SUPERADMIN
    SALESADMIN
    ADMIN
    USER
}

enum PostRole {
    CREATEDBY
    RECEIVING
    PROVIDING
}

enum PostStatus {
    OPEN
    ACCEPTED
    DELIVERED
    RECEIVED
    COMPLETED
    REMOVED
}

enum PostSize {
    TINY
    SMALL
    MEDIUM
    LARGE
    XLARGE
}

"Visibility for Posts, ALL organizations, TRUSTED organizations, or SAME organization only"
enum PostVisibility {
    "Visible to all users from all organizations in the system"
    ALL
    "Visible to users from all organizations trusted by the Post creator's organization"
    TRUSTED
    "Visible only to users from the same organization as the Post creator"
    SAME
}

type User {
    id: ID!
    email: String!
    nickname: String!
    createdAt: Time!
    updatedAt: Time!
    adminRole: UserAdminRole
    organizations: [Organization!]!
    posts(role: PostRole!): [Post!]!
    avatarURL: String
    preferences: UserPreferences
    location: Location
    unreadMessageCount: Int!
}

type UserPreferences {
    language: String
    timeZone: String
    weightUnit: String
}

"Update User profile information. If ID is not specified, the authenticated user is assumed."
input UpdateUserInput {
    id: ID
    nickname: String
    "File ID of avatar photo. If omitted or `null`, the photo is removed from the profile."
    photoID: String
    """
    Specify the user's "home" location. If omitted or `null`, the location is removed from the profile.
    """
    location: LocationInput
    preferences: UpdateUserPreferencesInput
}

enum PreferredLanguage {
    EN
    FR
    SP
    KO
    PT
}

enum PreferredWeightUnit {
    POUNDS
    KILOGRAMS
}


input UpdateUserPreferencesInput {
    language: PreferredLanguage
    timeZone: String
    weightUnit: PreferredWeightUnit
}

"User fields that can safely be visible to any user in the system"
type PublicProfile {
    id: ID!
    nickname: String!
    avatarURL: String
}

enum PostType {
    REQUEST
    OFFER
}

type Post {
    id: ID!
    type: PostType!
    "Profile of the user that created this post."
    createdBy: PublicProfile!
    "Profile of the user that is receiver of this post. For requests, this is the same as `createdBy`."
    receiver: PublicProfile
    "Profile of the user that is the provider for this post. For offers, this is the same as `createdBy`."
    provider: PublicProfile
<<<<<<< HEAD
    "Organization associated with this post."
=======
    potentialProviders: [PublicProfile!]
>>>>>>> 4a2e0f6b
    organization: Organization
    "Short description of item"
    title: String!
    "Optional, longer description of the item."
    description: String
    "Geographic location where item is needed"
    destination: Location!
    "Date (yyyy-mm-dd) before which the item will be needed. The record may be hidden or removed after this date."
    neededBefore: String
    "Optional geographic location where the item can be picked up, purchased, or otherwise obtained"
    origin: Location
    "Broad category of the size of item"
    size: PostSize!
    "Status of the post. Use mutation `updatePostStatus` to change the status."
    status: PostStatus!
    "List of message threads associated with this post"
    threads: [Thread!]!
    "Date and time this post was created"
    createdAt: Time!
    "Date and time this post was last updated"
    updatedAt: Time!
    "Optional URL to further describe or point to detail about the item"
    url: String
    "Optional weight of the item, measured in kilograms"
    kilograms: Float
    "Photo of the item"
    photo: File
    "List of attached files. Does not include the post photo."
    files: [File!]!
    "Meeting associated with this post. Affects visibility of the post."
    meeting: Meeting
    "Dynamically set to indicate if the current user is allowed to edit this post using the `updatePost` mutation"
    isEditable: Boolean!
    "Visibility restrictions for this post"
    visibility: PostVisibility!
}

type Meeting {
    id: ID!
    name: String!
    description: String
    moreInfoURL: String
    startDate: String!
    endDate: String!
    createdAt: Time!
    updatedAt: Time!
    createdBy: PublicProfile!
    imageFile: File
    location: Location!
}

type Organization {
    id: ID!
    name: String!
    url: String
    createdAt: Time!
    updatedAt: Time!
    domains: [OrganizationDomain!]!
    logoURL: String
    trustedOrganizations: [Organization!]!
}

input CreateOrganizationInput {
    name: String!
    url: String
    authType: String!
    authConfig: String!
    logoFileID: ID
}

input UpdateOrganizationInput {
    id: ID!
    name: String!
    url: String
    authType: String!
    authConfig: String!
    logoFileID: ID
}

type OrganizationDomain {
    domain: String!
    organizationID: ID!
    authType: String!
    authConfig: String!
}

input CreateOrganizationDomainInput {
    domain: String!
    organizationID: ID!
    authType: String
    authConfig: String
}

input RemoveOrganizationDomainInput {
    domain: String!
    organizationID: ID!
}

type Thread {
    id: ID!
    participants: [PublicProfile!]!
    messages: [Message!]!
    postID: String!
    post: Post!
    lastViewedAt: Time!
    createdAt: Time!
    updatedAt: Time!
    unreadMessageCount: Int!
}

type Message {
    id: ID!
    sender: PublicProfile!
    content: String!
    thread: Thread!
    createdAt: Time!
    updatedAt: Time!
}

input CreatePostInput {
    "ID of associated Organization. Affects visibility of the post, see also the `visibility` field."
    orgID: String!
    type: PostType!
    "Short description, limited to 255 characters"
    title: String!
    "Optional, longer description, limited to 4096 characters"
    description: String
    "Geographic location where item is needed"
    destination: LocationInput!
    "Date (yyyy-mm-dd) before which the item will be needed. The record may be hidden or removed after this date."
    neededBefore: String
    "Optional geographic location where the item can be picked up, purchased, or otherwise obtained"
    origin: LocationInput
    "Broad category of the size of item"
    size: PostSize!
    "Optional URL to further describe or point to detail about the item"
    url: String
    "Optional weight of the item, measured in kilograms"
    kilograms: Float
    "Optional photo `file` ID. First upload a file using the `/upload` REST API and then submit its ID here."
    photoID: ID
    "Optional meeting ID. Affects visibility of the post."
    meetingID: ID
    "Visibility restrictions for this post"
    visibility: PostVisibility
}

input UpdatePostInput {
    "ID of the post to update"
    id: ID!
    "Short description, limited to 255 characters. If omitted or `null`, no change is made."
    title: String
    "Longer description, limited to 4096 characters. If omitted or `null`, the description is removed"
    description: String
    "Geographic location where item is needed. If omitted or `null`, no change is made."
    destination: LocationInput
    """
    Date (yyyy-mm-dd) before which the item will be needed. The record may be hidden or removed after this date. If
    omitted or `null`, the date is removed.
    """
    neededBefore: String
    """
    Optional geographic location where the item can be picked up, purchased, or otherwise obtained. If omitted or
    `null`, the origin location is removed.
    """
    origin: LocationInput
    "Broad category of the size of item. If omitted or `null`, no change is made."
    size: PostSize
    "Optional URL to further describe or point to detail about the item. If omitted or `null`, the URL is removed."
    url: String
    "Optional weight of the item, measured in kilograms. If omitted or `null`, the value is removed."
    kilograms: Float
    """
    Optional photo `file` ID. First upload a file using the `/upload` REST API and then submit its ID here. Any
    previously attached photo will be deleted. If omitted or `null`, no photo will be attached to this post.
    """
    photoID: ID
    "Visibility restrictions for this post. If omitted or `null`, the visibility is set to `ALL`."
    visibility: PostVisibility
}

input CreateMeetingInput {
    name: String!
    description: String
    startDate: String!
    endDate: String!
    moreInfoURL: String
    imageFileID: ID
    location: LocationInput!
}

input UpdateMeetingInput {
    id: ID!
    name: String!
    description: String
    startDate: String!
    endDate: String!
    moreInfoURL: String
    imageFileID: ID
    location: LocationInput!
}

input CreateMessageInput {
    content: String!
    postID: String!
    threadID: String
}

type File {
    id: ID!
    url: String!
    urlExpiration: Time!
    name: String!
    size: Int!
    contentType: String!
}

input SetThreadLastViewedAtInput {
    threadID: ID!
    time: Time!
}

"Describes a Geographic location"
type Location {
    description: String!
    # Country, ISO 3166-1 Alpha-2 code
    country: String!
    latitude: Float
    longitude: Float
}

"Specify a Geographic location"
input LocationInput {
    description: String!
    # Country, ISO 3166-1 Alpha-2 code
    country: String!
    latitude: Float
    longitude: Float
}

input UpdatePostStatusInput {
    id: ID!
    status: PostStatus!
    providerUserID: ID
}

type Watch {
    id: ID!
    owner: PublicProfile!
    location: Location
}

input CreateWatchInput {
    location: LocationInput
}

input UpdateWatchInput {
    id: ID!
    location: LocationInput
}

input RemoveWatchInput {
    id: ID!
}

input CreateOrganizationTrustInput {
    primaryID: ID!
    secondaryID: ID!
}

input RemoveOrganizationTrustInput {
    primaryID: ID!
    secondaryID: ID!
}<|MERGE_RESOLUTION|>--- conflicted
+++ resolved
@@ -157,11 +157,8 @@
     receiver: PublicProfile
     "Profile of the user that is the provider for this post. For offers, this is the same as `createdBy`."
     provider: PublicProfile
-<<<<<<< HEAD
+    potentialProviders: [PublicProfile!]
     "Organization associated with this post."
-=======
-    potentialProviders: [PublicProfile!]
->>>>>>> 4a2e0f6b
     organization: Organization
     "Short description of item"
     title: String!
