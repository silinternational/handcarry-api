--- conflicted
+++ resolved
@@ -91,16 +91,13 @@
     createPost(input: CreatePostInput!): Post!
     updatePost(input: UpdatePostInput!): Post!
     updatePostStatus(input: UpdatePostStatusInput!): Post!
-<<<<<<< HEAD
-
-    """
-    Update User profile information. If ID is not specified, the authenticated user is assumed.
-    """
-=======
     addMeAsPotentialProvider(postID: String!): Post!
     removeMeAsPotentialProvider(postID: String!): Post!
     removePotentialProvider(postID: String!, userID: String!): Post!
->>>>>>> 17d11062
+
+    """
+    Update User profile information. If ID is not specified, the authenticated user is assumed.
+    """
     updateUser(input: UpdateUserInput!): User!
     createMeeting(input: CreateMeetingInput!): Meeting!
     updateMeeting(input: UpdateMeetingInput!): Meeting!
@@ -287,13 +284,9 @@
     description: String
     "Geographic location where item is needed"
     destination: Location!
-<<<<<<< HEAD
+    "Date (yyyy-mm-dd) before which the item will be needed. The record may be hidden or removed after this date."
     neededBefore: Date
-=======
-    "Date (yyyy-mm-dd) before which the item will be needed. The record may be hidden or removed after this date."
-    neededBefore: String
     "Optional geographic location where the item can be picked up, purchased, or otherwise obtained"
->>>>>>> 17d11062
     origin: Location
     "Broad category of the size of item"
     size: PostSize!
@@ -437,13 +430,9 @@
     description: String
     "Geographic location where item is needed"
     destination: LocationInput!
-<<<<<<< HEAD
+    "Date (yyyy-mm-dd) before which the item will be needed. The record may be hidden or removed after this date."
     neededBefore: Date
-=======
-    "Date (yyyy-mm-dd) before which the item will be needed. The record may be hidden or removed after this date."
-    neededBefore: String
     "Optional geographic location where the item can be picked up, purchased, or otherwise obtained"
->>>>>>> 17d11062
     origin: LocationInput
     "Broad category of the size of item"
     size: PostSize!
@@ -468,19 +457,15 @@
     description: String
     "Geographic location where item is needed. If omitted or `null`, no change is made."
     destination: LocationInput
-<<<<<<< HEAD
-    neededBefore: Date
-=======
     """
     Date (yyyy-mm-dd) before which the item will be needed. The record may be hidden or removed after this date. If
     omitted or `null`, the date is removed.
     """
-    neededBefore: String
+    neededBefore: Date
     """
     Optional geographic location where the item can be picked up, purchased, or otherwise obtained. If omitted or
     `null`, the origin location is removed.
     """
->>>>>>> 17d11062
     origin: LocationInput
     "Broad category of the size of item. If omitted or `null`, no change is made."
     size: PostSize
