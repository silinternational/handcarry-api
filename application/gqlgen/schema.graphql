type Query {
    """
    NOT YET IMPLEMENTED --
    Return the system configuration information, such as a list of AuthTypes
    """
    systemConfig: SystemConfig!

    users: [User!]!
    user(id: ID): User

    """
    Posts, aka Requests. With no parameters supplied, all posts visible to the authenticated user are returned. Filter
    parameters only remove from this default list and never include posts that are not visible to the authenticated
    user. For posts associated with a `User` or `Meeting`, use the `posts` field on `User` and `Meeting`.
    NOT YET IMPLEMENTED: `destination`, `origin`, `searchText`
    """
    posts(
        """
        NOT YET IMPLEMENTED --
        Only include posts that have a destination near the given location.
        """
        destination: LocationInput,

        """
        NOT YET IMPLEMENTED --
        Only include posts that have an origin near the given location.
        """
        origin: LocationInput

        """
        NOT YET IMPLEMENTED --
        Search by text in `title` or `description`
        """
        searchText: String
    ): [Post!]!

    post(id: ID): Post

    """
    DEPRECATED: `Query.searchRequests` will be replaced by the `searchText` parameter of `Query.posts`
    """
    searchRequests(
        text: String!
    ): [Post!]!  @deprecated(reason: "`Query.searchRequests` will be replaced by the `text` parameter of `Query.posts`")

    threads: [Thread!]!
    myThreads: [Thread!]!
    message(id: ID): Message!
    organizations: [Organization!]!
    organization(id: ID): Organization!

    """
    Meetings, aka Events. With no parameters supplied, only future meetings are returned.
    NOT YET IMPLEMENTED: `endAfter`, `endBefore`, `startafter`, `startBefore`
    """
    meetings(
        """
        NOT YET IMPLEMENTED --
        Only include meetings that have an `endDate` after a given day
        """
        endAfter: Date

        """
        NOT YET IMPLEMENTED --
        Only include meetings that have an `endDate` before a given day
        """
        endBefore: Date

        """
        NOT YET IMPLEMENTED --
        Only include meetings that have a `startDate` after a given day
        """
        startAfter: Date

        """
        NOT YET IMPLEMENTED --
        Only include meetings that have a `startDate` before a given day
        """
        startBefore: Date
    ): [Meeting!]!
    meeting(id: ID): Meeting

    """
    DEPRECATED: `Query.recentMeetings` will be replaced by the `endAfter` parameter of `Query.meetings`
    """
    recentMeetings: [Meeting!]! @deprecated(reason: "`Query.recentMeetings` will be replaced by `endAfter` parameter of `Query.meetings`")
    myWatches: [Watch!]!
}

type Mutation {
    createPost(input: CreatePostInput!): Post!
    updatePost(input: UpdatePostInput!): Post!
    updatePostStatus(input: UpdatePostStatusInput!): Post!
    addMeAsPotentialProvider(postID: String!): Post!
    removeMeAsPotentialProvider(postID: String!): Post!
    removePotentialProvider(postID: String!, userID: String!): Post!

    """
    Update User profile information. If ID is not specified, the authenticated user is assumed.
    """
    updateUser(input: UpdateUserInput!): User!
    createMeeting(input: CreateMeetingInput!): Meeting!
    updateMeeting(input: UpdateMeetingInput!): Meeting!
    createMessage(input: CreateMessageInput!): Message!
    createOrganization(input: CreateOrganizationInput!): Organization!
    updateOrganization(input: UpdateOrganizationInput!): Organization!
    createOrganizationDomain(input: CreateOrganizationDomainInput!): [OrganizationDomain!]!
    updateOrganizationDomain(input: CreateOrganizationDomainInput!): [OrganizationDomain!]!
    removeOrganizationDomain(input: RemoveOrganizationDomainInput!): [OrganizationDomain!]!
    setThreadLastViewedAt(input: SetThreadLastViewedAtInput!): Thread!
    createWatch(input: CreateWatchInput!): Watch!
    updateWatch(input: UpdateWatchInput!): Watch!
    removeWatch(input: RemoveWatchInput!): [Watch!]!
    createOrganizationTrust(input: CreateOrganizationTrustInput!): Organization!
    removeOrganizationTrust(input: RemoveOrganizationTrustInput!): Organization!

    """
    NOT YET IMPLEMENTED --
    Bulk create `MeetingInvitation`s
    """
    createMeetingInvitations(input: CreateMeetingInvitationsInput!): [MeetingInvitation!]!

    """
    NOT YET IMPLEMENTED --
    Remove a `MeetingInvitation` and return the remaining invitations for the `Meeting`
    """
    removeMeetingInvitation(input: RemoveMeetingInvitationInput!): [MeetingInvitation!]!

    """
    NOT YET IMPLEMENTED --
    Validate a `MeetingInvitation` and create a new `MeetingParticipant`. If the `MeetingParticipant.User` contains
    one or more `Organizations`, the user should be redirected to the standard login page. Otherwise, login should
    proceed through one of the configured `AuthType`s described by the `systemConfig` query.
    If the `Meeting` is not `INVITE_ONLY`, no `MeetingInvitation` is needed and the `confirmationCode` may be omitted.
    """
    createMeetingParticipant(input: CreateMeetingParticipantInput!): MeetingParticipant!

    """
    NOT YET IMPLEMENTED --
    Remove a `MeetingParticipant` and return the remaining participants for the `Meeting`
    """
    removeMeetingParticipant(input: RemoveMeetingParticipantInput!): [MeetingParticipant!]!
}

"Date and Time in ISO-8601 format (e.g. 2020-02-11T18:08:56Z)"
scalar Time

"Date in ISO-8601 format (e.g. 2020-02-11)"
scalar Date

enum UserAdminRole {
    SUPERADMIN
    SALESADMIN
    ADMIN
    USER
}

enum PostRole {
    CREATEDBY
    RECEIVING
    PROVIDING
}

enum PostStatus {
    OPEN
    ACCEPTED
    DELIVERED
    RECEIVED
    COMPLETED
    REMOVED
}

enum PostSize {
    TINY
    SMALL
    MEDIUM
    LARGE
    XLARGE
}

"Visibility for Posts, ALL organizations, TRUSTED organizations, or SAME organization only"
enum PostVisibility {
    "Visible to all users from all organizations in the system"
    ALL
    "Visible to users from all organizations trusted by the Post creator's organization"
    TRUSTED
    "Visible only to users from the same organization as the Post creator"
    SAME
}

"Visibility for Meetings (Events), determines who can see a `Meeting`."
enum MeetingVisibility {
    "Visible to invitees and all app users"
    ALL
    "Visible to invitees and members of the `Meeting` organization and affiliated organizations"
    TRUSTED
    "Visible to invitees and members of the `Meeting` organization"
    ORGANIZATION
    "Visible only to invitees"
    INVITE_ONLY
}

type User {
    id: ID!
    email: String!
    nickname: String!
    createdAt: Time!
    updatedAt: Time!
    adminRole: UserAdminRole
    organizations: [Organization!]!
    posts(role: PostRole!): [Post!]!
    avatarURL: String
    photoID: String
    preferences: UserPreferences
    location: Location
    unreadMessageCount: Int!
}

type UserPreferences {
    language: String
    timeZone: String
    weightUnit: String
}

"Input object for `updateUser`"
input UpdateUserInput {
    id: ID
    nickname: String
    "File ID of avatar photo. If omitted or `null`, the photo is removed from the profile."
    photoID: String
    """
    Specify the user's "home" location. If omitted or `null`, the location is removed from the profile.
    """
    location: LocationInput
    preferences: UpdateUserPreferencesInput
}

enum PreferredLanguage {
    EN
    FR
    SP
    KO
    PT
}

enum PreferredWeightUnit {
    POUNDS
    KILOGRAMS
}


input UpdateUserPreferencesInput {
    language: PreferredLanguage
    timeZone: String
    weightUnit: PreferredWeightUnit
}

"User fields that can safely be visible to any user in the system"
type PublicProfile {
    id: ID!
    nickname: String!
    avatarURL: String
}

enum PostType {
    REQUEST
    OFFER
}

type Post {
    id: ID!
    type: PostType!
    "Profile of the user that created this post."
    createdBy: PublicProfile!
    "Profile of the user that is receiver of this post. For requests, this is the same as `createdBy`."
    receiver: PublicProfile
    "Profile of the user that is the provider for this post. For offers, this is the same as `createdBy`."
    provider: PublicProfile
    potentialProviders: [PublicProfile!]
    "Organization associated with this post."
    organization: Organization
    "Short description of item"
    title: String!
    "Optional, longer description of the item."
    description: String
    "Geographic location where item is needed"
    destination: Location!
    "Date (yyyy-mm-dd) before which the item will be needed. The record may be hidden or removed after this date."
<<<<<<< HEAD
    neededBefore: String
    "Date (yyyy-mm-dd) on which the request moved into the COMPLETED status"
    completedOn: String
=======
    neededBefore: Date
>>>>>>> 3d9cd492
    "Optional geographic location where the item can be picked up, purchased, or otherwise obtained"
    origin: Location
    "Broad category of the size of item"
    size: PostSize!
    "Status of the post. Use mutation `updatePostStatus` to change the status."
    status: PostStatus!
    "List of message threads associated with this post"
    threads: [Thread!]!
    "Date and time this post was created"
    createdAt: Time!
    "Date and time this post was last updated"
    updatedAt: Time!
    "Optional URL to further describe or point to detail about the item"
    url: String
    "Optional weight of the item, measured in kilograms"
    kilograms: Float
    "Photo of the item"
    photo: File
    "UUID of the photo of the item"
    photoID: ID
    "List of attached files. Does not include the post photo."
    files: [File!]!
    "Meeting associated with this post. Affects visibility of the post."
    meeting: Meeting
    "Dynamically set to indicate if the current user is allowed to edit this post using the `updatePost` mutation"
    isEditable: Boolean!
    "Visibility restrictions for this post"
    visibility: PostVisibility!
}

type Meeting {
    id: ID!
    name: String!
    description: String
    moreInfoURL: String
    startDate: Date!
    endDate: Date!
    createdAt: Time!
    updatedAt: Time!
    createdBy: PublicProfile!
    imageFile: File
    location: Location!

    """
    NOT YET IMPLEMENTED --
    Posts (Requests) associated with the meeting
    """
    posts: [Post!]!

    """
    NOT YET IMPLEMENTED --
    Who can see this meeting
    """
    visibility: MeetingVisibility!

    """
    NOT YET IMPLEMENTED --
    Invitations to the `Meeting` that have been sent to the invitee for their confirmation to join the `Meeting`
    """
    invitations: [MeetingInvitation!]!

    """
    NOT YET IMPLEMENTED --
    Participants of a `Meeting` are able to see all posts associated with the `Meeting`
    """
    participants: [MeetingParticipant!]!
}

type Organization {
    id: ID!
    name: String!
    url: String
    createdAt: Time!
    updatedAt: Time!
    domains: [OrganizationDomain!]!
    logoURL: String
    trustedOrganizations: [Organization!]!
}

input CreateOrganizationInput {
    name: String!
    url: String
    authType: String!
    authConfig: String!
    logoFileID: ID
}

input UpdateOrganizationInput {
    id: ID!
    name: String!
    url: String
    authType: String!
    authConfig: String!
    logoFileID: ID
}

type OrganizationDomain {
    domain: String!
    organizationID: ID!
    authType: String!
    authConfig: String!
}

input CreateOrganizationDomainInput {
    domain: String!
    organizationID: ID!
    authType: String
    authConfig: String
}

input RemoveOrganizationDomainInput {
    domain: String!
    organizationID: ID!
}

type Thread {
    id: ID!
    participants: [PublicProfile!]!
    messages: [Message!]!
    postID: String!
    post: Post!
    lastViewedAt: Time!
    createdAt: Time!
    updatedAt: Time!
    unreadMessageCount: Int!
}

type Message {
    id: ID!
    sender: PublicProfile!
    content: String!
    thread: Thread!
    createdAt: Time!
    updatedAt: Time!
}

input CreatePostInput {
    "ID of associated Organization. Affects visibility of the post, see also the `visibility` field."
    orgID: String!
    type: PostType!
    "Short description, limited to 255 characters"
    title: String!
    "Optional, longer description, limited to 4096 characters"
    description: String
    "Geographic location where item is needed"
    destination: LocationInput!
    "Date (yyyy-mm-dd) before which the item will be needed. The record may be hidden or removed after this date."
    neededBefore: Date
    "Optional geographic location where the item can be picked up, purchased, or otherwise obtained"
    origin: LocationInput
    "Broad category of the size of item"
    size: PostSize!
    "Optional URL to further describe or point to detail about the item"
    url: String
    "Optional weight of the item, measured in kilograms"
    kilograms: Float
    "Optional photo `file` ID. First upload a file using the `/upload` REST API and then submit its ID here."
    photoID: ID
    "Optional meeting ID. Affects visibility of the post."
    meetingID: ID
    "Visibility restrictions for this post"
    visibility: PostVisibility
}

input UpdatePostInput {
    "ID of the post to update"
    id: ID!
    "Short description, limited to 255 characters. If omitted or `null`, no change is made."
    title: String
    "Longer description, limited to 4096 characters. If omitted or `null`, the description is removed"
    description: String
    "Geographic location where item is needed. If omitted or `null`, no change is made."
    destination: LocationInput
    """
    Date (yyyy-mm-dd) before which the item will be needed. The record may be hidden or removed after this date. If
    omitted or `null`, the date is removed.
    """
    neededBefore: Date
    """
    Optional geographic location where the item can be picked up, purchased, or otherwise obtained. If omitted or
    `null`, the origin location is removed.
    """
    origin: LocationInput
    "Broad category of the size of item. If omitted or `null`, no change is made."
    size: PostSize
    "Optional URL to further describe or point to detail about the item. If omitted or `null`, the URL is removed."
    url: String
    "Optional weight of the item, measured in kilograms. If omitted or `null`, the value is removed."
    kilograms: Float
    """
    Optional photo `file` ID. First upload a file using the `/upload` REST API and then submit its ID here. Any
    previously attached photo will be deleted. If omitted or `null`, no photo will be attached to this post.
    """
    photoID: ID
    "Visibility restrictions for this post. If omitted or `null`, the visibility is set to `ALL`."
    visibility: PostVisibility
}

input CreateMeetingInput {
    name: String!
    description: String
    startDate: Date!
    endDate: Date!
    moreInfoURL: String
    imageFileID: ID
    location: LocationInput!
    
    """
    NOT YET IMPLEMENTED --
    Who can see this meeting
    """
    visibility: MeetingVisibility!
}

input UpdateMeetingInput {
    id: ID!
    name: String!
    description: String
    startDate: Date!
    endDate: Date!
    moreInfoURL: String
    imageFileID: ID
    location: LocationInput!

    """
    NOT YET IMPLEMENTED --
    Who can see this meeting
    """
    visibility: MeetingVisibility!
}

input CreateMessageInput {
    content: String!
    postID: String!
    threadID: String
}

type File {
    id: ID!
    url: String!
    urlExpiration: Time!
    name: String!
    size: Int!
    contentType: String!
}

input SetThreadLastViewedAtInput {
    threadID: ID!
    time: Time!
}

"Describes a Geographic location"
type Location {
    description: String!
    # Country, ISO 3166-1 Alpha-2 code
    country: String!
    latitude: Float
    longitude: Float
}

"Specify a Geographic location"
input LocationInput {
    description: String!
    # Country, ISO 3166-1 Alpha-2 code
    country: String!
    latitude: Float
    longitude: Float
}

input UpdatePostStatusInput {
    id: ID!
    status: PostStatus!
    providerUserID: ID
}

type Watch {
    id: ID!
    owner: PublicProfile!
    location: Location
}

input CreateWatchInput {
    location: LocationInput
}

input UpdateWatchInput {
    id: ID!
    location: LocationInput
}

input RemoveWatchInput {
    id: ID!
}

input CreateOrganizationTrustInput {
    primaryID: ID!
    secondaryID: ID!
}

input RemoveOrganizationTrustInput {
    primaryID: ID!
    secondaryID: ID!
}

"""
Invitation to a `Meeting`. An invitation must be confirmed by the invitee before they may be added to a `Meeting`.
"""
type MeetingInvitation {
    "ID of the `Meeting`"
    meetingID: ID!
    "ID of the `User` making the invitation"
    userID: ID!
    "Email address of the invitee"
    email: String!
    "Gravatar image URL. Always a valid URL, but depending on the email address, it may reference a generic avatar."
    avatarURL: String!
}

"Input object for `createMeetingInvitations`"
input CreateMeetingInvitationsInput {
    "ID of the `Meeting`"
    meetingID: ID!
    "ID of the `User` making the invitations"
    userID: ID!
    "Email addresses of the invitees"
    emails: [String!]!
}

"Input object for `removeMeetingInvitation`"
input RemoveMeetingInvitationInput {
    "ID of the `Meeting`"
    meetingID: ID!
    "Email addresse of the invitee to remove"
    email: String!
}

"""
Confirmed participant of a `Meeting`. An invited person will not appear as a `MeetingParticipant` until they have
confirmed a `MeetingInvitation`.
"""
type MeetingParticipant {
    meeting: Meeting!
    "`User` information for the `Meeting` participant"
    user: User!
    "true if `User` is a meeting Organizer"
    isOrganizer: Boolean
    "ID of the `MeetingInvitation`, valid if the participant was invited. `null` indicates the `User` self-joined"
    invitationID: ID
}

"Input object for `createMeetingParticipant`"
input CreateMeetingParticipantInput {
    "ID of the `Meeting`"
    meetingID: ID!
    "Confirmation code from the `MeetingInvitation`. If not provided, the `Meeting` must not be `INVITE_ONLY`."
    confirmationCode: String
    "Add as a `Meeting` Organizer. Authenticated `User` must be authorized [definition TBD] to do this. "
    isOrganizer: Boolean
}

"Input object for `removeMeetingParticipant`"
input RemoveMeetingParticipantInput {
    "ID of the `Meeting`"
    meetingID: ID!
    "`User` ID of the `Meeting` participant to remove"
    userID: ID!
}

"""
NOT YET IMPLEMENTED --
System configuration information
"""
type SystemConfig {
    "Authentication type for login outside the context of an `Organization`, such as for `Meeting` participants"
    authTypes: [AuthType!]!
}

"""
NOT YET IMPLEMENTED --
Authentication type for login outside the context of an `Organization`, such as for `Meeting` participants
"""
type AuthType {
    "Display name of the auth type. e.g. 'Facebook'"
    name: String!
    "Fully-qualified login URL for the auth type"
    loginURL: String!
    "Logo for user selection of login method"
    logo: File
}<|MERGE_RESOLUTION|>--- conflicted
+++ resolved
@@ -286,13 +286,10 @@
     "Geographic location where item is needed"
     destination: Location!
     "Date (yyyy-mm-dd) before which the item will be needed. The record may be hidden or removed after this date."
-<<<<<<< HEAD
+    neededBefore: Date
     neededBefore: String
     "Date (yyyy-mm-dd) on which the request moved into the COMPLETED status"
     completedOn: String
-=======
-    neededBefore: Date
->>>>>>> 3d9cd492
     "Optional geographic location where the item can be picked up, purchased, or otherwise obtained"
     origin: Location
     "Broad category of the size of item"
