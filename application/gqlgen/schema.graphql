--- conflicted
+++ resolved
@@ -570,13 +570,9 @@
 type OrganizationDomain {
     "domain name, limited to 255 characters"
     domain: String!
-<<<<<<< HEAD
+    "Organization that owns this domain"
     organization: Organization!
-=======
-    "ID of the Organization that owns this domain"
-    organizationID: ID!
     "Authentication type, overriding the Organization's `authType`. Can be: `saml`, `google`, `azureadv2`."
->>>>>>> f2e343ec
     authType: String!
     """
     Authentication configuration, overriding the Organization's `authConfig. See
@@ -754,12 +750,7 @@
     participants: [PublicProfile!]!
     "Messages on the thread"
     messages: [Message!]!
-<<<<<<< HEAD
-=======
-    "ID of the post that owns this message thread"
-    postID: String!
     "Post that owns this message thread"
->>>>>>> f2e343ec
     post: Post!
     "The time the auth user last viewed this thread. Messages with `updatedAt` after this time can be considered unread."
     lastViewedAt: Time!
@@ -831,18 +822,12 @@
 }
 
 type UserPreferences {
-<<<<<<< HEAD
+    "preferred language for translation of App text, including notifications and error messages"
     language: PreferredLanguage
-    timeZone: String
-    weightUnit: PreferredWeightUnit
-=======
-    "preferred language for translation of App text, including notifications and error messages"
-    language: String
     "preferred time zone for localization of dates and times, particularly in notification messages"
     timeZone: String
     "preferred weight unit for customized display of weight quantities"
-    weightUnit: String
->>>>>>> f2e343ec
+    weightUnit: PreferredWeightUnit
 }
 
 input UpdateUserPreferencesInput {
