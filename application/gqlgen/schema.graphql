type Query {
    users: [User!]!
    user(id: ID): User
    posts: [Post!]!
    post(id: ID): Post
    searchRequests(text: String!): [Post!]!
    threads: [Thread!]!
    myThreads: [Thread!]!
    message(id: ID): Message!
<<<<<<< HEAD
    organizations: [Organization!]!
    organization(id: ID): Organization!
=======
    meetings: [Meeting!]!
    meeting(id: ID): Meeting
    recentMeetings: [Meeting!]!
>>>>>>> 16c69774
}

type Mutation {
    createPost(input: CreatePostInput!): Post!
    updatePost(input: UpdatePostInput!): Post!
    updatePostStatus(input: UpdatePostStatusInput!): Post!
    updateUser(input: UpdateUserInput!): User!
    createMessage(input: CreateMessageInput!): Message!
    createOrganization(input: CreateOrganizationInput!): Organization!
    updateOrganization(input: UpdateOrganizationInput!): Organization!
    createOrganizationDomain(input: CreateOrganizationDomainInput!): [OrganizationDomain!]!
    removeOrganizationDomain(input: RemoveOrganizationDomainInput!): [OrganizationDomain!]!
    setThreadLastViewedAt(input: SetThreadLastViewedAtInput!): Thread!
}

# Date and Time in RFC3339 format
scalar Time

enum UserAdminRole {
    SUPERADMIN
    SALESADMIN
    ADMIN
    USER
}

enum PostRole {
    CREATEDBY
    RECEIVING
    PROVIDING
}

enum PostStatus {
    OPEN
    COMMITTED
    ACCEPTED
    DELIVERED
    RECEIVED
    COMPLETED
    REMOVED
}

enum PostSize {
    TINY
    SMALL
    MEDIUM
    LARGE
    XLARGE
}

type User {
    id: ID!
    email: String!
    nickname: String!
    createdAt: Time!
    updatedAt: Time!
    adminRole: UserAdminRole
    organizations: [Organization!]!
    posts(role: PostRole!): [Post!]!
    avatarURL: String
    preferences: UserPreferences
    location: Location
    unreadMessageCount: Int!
}

type UserPreferences {
    language: String
    timeZone: String
    weightUnit: String
}

input UpdateUserInput {
    id: ID
    nickname: String
    photoID: String
    location: LocationInput
    preferences: UpdateUserPreferencesInput
}

enum PreferredLanguage {
    EN
    FR
    SP
    KO
    PT
}

enum PreferredWeightUnit {
    POUNDS
    KILOGRAMS
}


input UpdateUserPreferencesInput {
    language: PreferredLanguage
    timeZone: String
    weightUnit: PreferredWeightUnit
}

"User fields that can safely be visible to any user in the system"
type PublicProfile {
    id: ID!
    nickname: String!
    avatarURL: String
}

enum PostType {
    REQUEST
    OFFER
}

type Post {
    id: ID!
    type: PostType!
    createdBy: PublicProfile!
    receiver: PublicProfile
    provider: PublicProfile
    organization: Organization
    title: String!
    description: String
    destination: Location!
    origin: Location
    size: PostSize!
    status: String!
    threads: [Thread!]!
    createdAt: Time!
    updatedAt: Time!
    url: String
    kilograms: Float
    photo: File
    files: [File!]!
    meeting: Meeting
    isEditable: Boolean!
}

type Meeting {
    id: ID!
    name: String!
    description: String
    moreInfoURL: String
    startDate: String!
    endDate: String!
    createdAt: Time!
    updatedAt: Time!
    createdBy: PublicProfile!
    imageFile: File
    location: Location!
}

type Organization {
    id: ID!
    name: String!
    url: String
    createdAt: Time!
    updatedAt: Time!
    domains: [OrganizationDomain!]!
}

input CreateOrganizationInput {
    name: String!
    url: String
    authType: String!
    authConfig: String!
}

input UpdateOrganizationInput {
    id: ID!
    name: String!
    url: String
    authType: String!
    authConfig: String!
}

type OrganizationDomain {
    domain: String!
    organizationID: ID!
}

input CreateOrganizationDomainInput {
    domain: String!
    organizationID: ID!
}

input RemoveOrganizationDomainInput {
    domain: String!
    organizationID: ID!
}

type Thread {
    id: ID!
    participants: [PublicProfile!]!
    messages: [Message!]!
    postID: String!
    post: Post!
    lastViewedAt: Time!
    createdAt: Time!
    updatedAt: Time!
    unreadMessageCount: Int!
}

type Message {
    id: ID!
    sender: PublicProfile!
    content: String!
    thread: Thread!
    createdAt: Time!
    updatedAt: Time!
}

input CreatePostInput {
    orgID: String!
    type: PostType!
    title: String!
    description: String
    destination: LocationInput!
    origin: LocationInput
    size: PostSize!
    url: String
    kilograms: Float
    photoID: ID
    meetingID: ID
}

input CreateMessageInput {
    content: String!
    postID: String!
    threadID: String
}

input UpdatePostInput {
    id: ID!
    title: String
    description: String
    destination: LocationInput
    origin: LocationInput
    size: PostSize
    url: String
    kilograms: Float
    photoID: ID
}

type File {
    id: ID!
    url: String!
    urlExpiration: Time!
    name: String!
    size: Int!
    contentType: String!
}

input SetThreadLastViewedAtInput {
    threadID: ID!
    time: Time!
}

type Location {
    description: String!
    # Country, ISO 3166-1 Alpha-2 code
    country: String!
    latitude: Float
    longitude: Float
}

input LocationInput {
    description: String!
    # Country, ISO 3166-1 Alpha-2 code
    country: String!
    latitude: Float
    longitude: Float
}

input UpdatePostStatusInput {
    id: ID!
    status: PostStatus!
}<|MERGE_RESOLUTION|>--- conflicted
+++ resolved
@@ -7,14 +7,11 @@
     threads: [Thread!]!
     myThreads: [Thread!]!
     message(id: ID): Message!
-<<<<<<< HEAD
     organizations: [Organization!]!
     organization(id: ID): Organization!
-=======
     meetings: [Meeting!]!
     meeting(id: ID): Meeting
     recentMeetings: [Meeting!]!
->>>>>>> 16c69774
 }
 
 type Mutation {
