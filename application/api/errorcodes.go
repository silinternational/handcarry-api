package api

const (
	CategoryDatabase  = ErrorCategory("DB")
	CategoryUser      = ErrorCategory("User") // used for errors related to user input, validation, etc.
	CategoryForbidden = ErrorCategory("Forbidden")
	CategoryNotFound  = ErrorCategory("NotFound")
	CategoryInternal  = ErrorCategory("Internal") // used for internal server errors, not related to bad user input
)

const (
	// =======================  general purpose errors  ==============================

	CreateFailure                   = ErrorKey("ErrorCreateFailure")
	DestroyFailure                  = ErrorKey("ErrorDestroyFailure")
	InvalidRequestBody              = ErrorKey("ErrorInvalidRequestBody")
	MustBeAValidUUID                = ErrorKey("ErrorMustBeAValidUUID")
	NoRows                          = ErrorKey("ErrorNoRows")
	NotAuthorized                   = ErrorKey("ErrorNotAuthorized")
	SaveFailure                     = ErrorKey("ErrorSaveFailure")
	QueryFailure                    = ErrorKey("ErrorQueryFailure")
	TransactionNotFound             = ErrorKey("ErrorTransactionNotFound")
	UnknownError                    = ErrorKey("ErrorUnknownError")
	UpdateFailure                   = ErrorKey("ErrorUpdateFailure")
	ValidationError                 = ErrorKey("ErrorValidationError")
	ConfigurationError              = ErrorKey("ErrorConfigurationError")
	FailedToConvertToAPIType        = ErrorKey("ErrorFailedToConvertToAPIType")
	ErrorGenericInternalServerError = ErrorKey("ErrorGenericInternalServerError")

<<<<<<< HEAD
	// ============================  Locations =========================================
	LocationCreateFailure = ErrorKey("ErrorLocationCreateFailure")
=======
	// ============================  Messages =======================================
	MessageBadRequestUUID        = ErrorKey("ErrorMessageBadRequestUUID")
	MessageBadThreadUUID         = ErrorKey("ErrorMessageBadThreadUUID")
	MessageRequestNotVisible     = ErrorKey("ErrorMessageRequestNotVisible")
	MessageThreadRequestMismatch = ErrorKey("ErrorMessageThreadRequestMismatch")
	MessageThreadNotVisible      = ErrorKey("MessageThreadNotVisible")
>>>>>>> 248cb273

	// ============================  Threads =========================================
	ThreadsLoadFailure    = ErrorKey("ErrorThreadsLoadFailure")
	ThreadNotFound        = ErrorKey("ErrorThreadNotFound")
	ThreadSetLastViewedAt = ErrorKey("ErrorThreadSetLastViewedAt")

	// ============================  Users =========================================
	UserUpdateError       = ErrorKey("ErrorUserUpdate")
	UserUpdatePhotoError  = ErrorKey("ErrorUserUpdatePhoto")
	UserInvisibleNickname = ErrorKey("ErrorUserInvisibleNickname")
	UserDuplicateNickname = ErrorKey("ErrorUserDuplicateNickname")

	// ============================  Watches =========================================
	WatchCreateFailure = ErrorKey("ErrorWatchCreateFailure")
	WatchDeleteFailure = ErrorKey("ErrorWatchDeleteFailure")
	WatchesLoadFailure = ErrorKey("ErrorWatchesLoadFailure")
	WatchMissingID     = ErrorKey("ErrorWatchMissingID")
	WatchNotFound      = ErrorKey("ErrorWatchNotFound")
)

// ********************************************************************
// Don't change the value of these Key entries without making a corresponding change on the UI,
// since these will be converted to human-friendly texts on the UI
// ********************************************************************

// Unexpected http status code
const ErrorUnexpectedHTTPStatus = ErrorKey("ErrorUnexpectedHTTPStatus")

// 400 http.StatusBadRequest
const ErrorBadRequest = ErrorKey("ErrorBadRequest")

// 401 http.StatusUnauthorized
const ErrorNotAuthenticated = ErrorKey("ErrorNotAuthenticated")

// 404 http.StatusNotFound
const ErrorRouteNotFound = ErrorKey("ErrorRouteNotFound")

// 405 http.StatusMethodNotAllowed
const ErrorMethodNotAllowed = ErrorKey("ErrorMethodNotAllowed")

// 422 http.StatusUnprocessableEntity
const ErrorUnprocessableEntity = ErrorKey("ErrorUnprocessableEntity")

// 500 http.StatusInternalServerError
const ErrorInternalServerError = ErrorKey("ErrorInternalServerError")

// ClientID is required on various requests
// actions.authRequest
const ErrorMissingClientID = ErrorKey("ErrorMissingClientID")

// AuthEmail is required on authentication requests
// actions.authRequest
const ErrorMissingAuthEmail = ErrorKey("ErrorMissingAuthEmail")

// AuthType is required on social authentication select calls
// actions.authSelect
const ErrorMissingAuthType = ErrorKey("ErrorMissingAuthType")

// There was an error during the auth request process when trying to
// find an organization for a user with no UserOrganizations
// actions.AuthRequest
const ErrorFindingOrgForNewUser = ErrorKey("ErrorFindingOrgForNewUser")

// There was an error during the auth request process when trying to
// find userorganizations
// actions.authRequest and actions.meetingAuthRequest
const ErrorFindingUserOrgs = ErrorKey("ErrorFindingUserOrgs")

// actions.finishAuthRequestForSocialUser
const ErrorFindingUserByEmail = ErrorKey("ErrorFindingUserByEmail")

// No Organization was found for the authEmail
// actions.authRequest
const ErrorOrglessUserNotAllowed = ErrorKey("ErrorOrglessUserNotAllowed")

// An appropriate organization was not found
// for the user making an authentication request
// actions.inviteAuthRequest
const ErrorCannotFindOrg = ErrorKey("ErrorCannotFindOrg")

// actions.inviteAuthRequest
const ErrorInvalidInviteType = ErrorKey("ErrorInvalidInviteType")

// actions.getAuthInviteResponse
const ErrorInvalidInviteCode = ErrorKey("ErrorInvalidInviteCode")

// actions.meetingAuthRequest
const ErrorInvalidSessionInviteObjectUUID = ErrorKey("ErrorInvalidSessionInviteObjectUUID")

// actions - various places
const ErrorLoadingAuthProvider = ErrorKey("ErrorLoadingAuthProvider")

// actions.getOrgBasedAuthOption, actions.authSelect, and actions.finishAuthRequestForSocialUser
const ErrorGettingAuthURL = ErrorKey("ErrorGettingAuthURL")

// actions.meetingAuthRequest
const ErrorMissingSessionInviteObjectUUID = ErrorKey("ErrorMissingSessionInviteObjectUUID")

// actions.authCallback
const ErrorMissingSessionAuthEmail = ErrorKey("ErrorMissingSessionAuthEmail")

// actions.authCallback
const ErrorMissingSessionClientID = ErrorKey("ErrorMissingSessionClientID")

// actions.socialLoginBasedAuthCallback
const ErrorMissingSessionSocialAuthType = ErrorKey("ErrorMissingSessionSocialAuthType")

// actions.orgBasedAuthCallback
const ErrorFindingOrgByID = ErrorKey("ErrorFindingOrgByID")

// actions several locations
const ErrorAuthProvidersCallback = ErrorKey("ErrorAuthProvidersCallback")

// actions.orgBasedAuthCallback
const ErrorAuthEmailMismatch = ErrorKey("ErrorAuthEmailMismatch")

// actions.socialLoginNonInviteBasedAuthCallback
const ErrorGettingSocialAuthUser = ErrorKey("ErrorGettingSocialAuthUser")

// actions.orgBasedAuthCallback and actions.socialLoginBasedAuthCallback
const ErrorWithAuthUser = ErrorKey("ErrorWithAuthUser")

// token param is required on a logout request
// actions.authDestroy
const ErrorMissingLogoutToken = ErrorKey("ErrorMissingLogoutToken")

// actions.authDestroy
const ErrorFindingAccessToken = ErrorKey("ErrorFindingAccessToken")

// actions.authDestroy
const ErrorFindingOrgForAccessToken = ErrorKey("ErrorFindingOrgForAccessToken")

// actions.authDestroy
const ErrorAuthProvidersLogout = ErrorKey("ErrorAuthProvidersLogout")

// actions.authDestroy
const ErrorDeletingAccessToken = ErrorKey("ErrorDeletingAccessToken") // #nosec G101

// actions.UploadHandler
const ErrorReceivingFile = ErrorKey("ErrorReceivingFile")

// actions.UploadHandler
const ErrorUnableToReadFile = ErrorKey("ErrorUnableToReadFile")

// actions.UploadHandler
const ErrorUnableToStoreFile = ErrorKey("ErrorUnableToStoreFile")

// models.Store
const ErrorStoreFileTooLarge = ErrorKey("ErrorStoreFileTooLarge")

// models.Store
const ErrorStoreFileBadContentType = ErrorKey("ErrorStoreFileBadContentType")<|MERGE_RESOLUTION|>--- conflicted
+++ resolved
@@ -27,17 +27,15 @@
 	FailedToConvertToAPIType        = ErrorKey("ErrorFailedToConvertToAPIType")
 	ErrorGenericInternalServerError = ErrorKey("ErrorGenericInternalServerError")
 
-<<<<<<< HEAD
 	// ============================  Locations =========================================
 	LocationCreateFailure = ErrorKey("ErrorLocationCreateFailure")
-=======
+
 	// ============================  Messages =======================================
 	MessageBadRequestUUID        = ErrorKey("ErrorMessageBadRequestUUID")
 	MessageBadThreadUUID         = ErrorKey("ErrorMessageBadThreadUUID")
 	MessageRequestNotVisible     = ErrorKey("ErrorMessageRequestNotVisible")
 	MessageThreadRequestMismatch = ErrorKey("ErrorMessageThreadRequestMismatch")
 	MessageThreadNotVisible      = ErrorKey("MessageThreadNotVisible")
->>>>>>> 248cb273
 
 	// ============================  Threads =========================================
 	ThreadsLoadFailure    = ErrorKey("ErrorThreadsLoadFailure")
