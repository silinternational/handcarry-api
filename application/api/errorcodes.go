package api

const (
	CategoryDatabase  = ErrorCategory("DB")
	CategoryUser      = ErrorCategory("User") // used for errors related to user input, validation, etc.
	CategoryForbidden = ErrorCategory("Forbidden")
	CategoryNotFound  = ErrorCategory("NotFound")
	CategoryInternal  = ErrorCategory("Internal") // used for internal server errors, not related to bad user input
)

const (
	// General

	ErrorCreateFailure            = ErrorKey("ErrorCreateFailure")
	ErrorDestroyFailure           = ErrorKey("ErrorDestroyFailure")
	ErrorGenericInternalServer    = ErrorKey("ErrorGenericInternalServer")
	ErrorFailedToConvertToAPIType = ErrorKey("ErrorFailedToConvertToAPIType")
	ErrorInvalidRequestBody       = ErrorKey("ErrorInvalidRequestBody")
	ErrorMustBeAValidUUID         = ErrorKey("ErrorMustBeAValidUUID")
	ErrorNoRows                   = ErrorKey("ErrorNoRows")
	ErrorNotAuthorized            = ErrorKey("ErrorNotAuthorized")
	ErrorQueryFailure             = ErrorKey("ErrorQueryFailure")
	ErrorSaveFailure              = ErrorKey("ErrorSaveFailure")
	ErrorTransactionNotFound      = ErrorKey("ErrorTransactionNotFound")
	ErrorUnknown                  = ErrorKey("ErrorUnknown")
	ErrorUpdateFailure            = ErrorKey("ErrorUpdateFailure")
	ErrorValidation               = ErrorKey("ErrorValidation")

	// HTTP codes for customErrorHandler

	ErrorBadRequest           = ErrorKey("ErrorBadRequest")
	ErrorInternalServerError  = ErrorKey("ErrorInternalServerError")
	ErrorMethodNotAllowed     = ErrorKey("ErrorMethodNotAllowed")
	ErrorNotAuthenticated     = ErrorKey("ErrorNotAuthenticated")
	ErrorRouteNotFound        = ErrorKey("ErrorRouteNotFound")
	ErrorUnexpectedHTTPStatus = ErrorKey("ErrorUnexpectedHTTPStatus")
	ErrorUnprocessableEntity  = ErrorKey("ErrorUnprocessableEntity")

	// Authentication

	ErrorAuthEmailMismatch              = ErrorKey("ErrorAuthEmailMismatch")
	ErrorAuthProvidersCallback          = ErrorKey("ErrorAuthProvidersCallback")
	ErrorAuthProvidersLogout            = ErrorKey("ErrorAuthProvidersLogout")
	ErrorCannotFindOrg                  = ErrorKey("ErrorCannotFindOrg")
	ErrorDeletingAccessToken            = ErrorKey("ErrorDeletingAccessToken") // #nosec G101
	ErrorFindingAccessToken             = ErrorKey("ErrorFindingAccessToken")
	ErrorFindingOrgByID                 = ErrorKey("ErrorFindingOrgByID")
	ErrorFindingOrgForAccessToken       = ErrorKey("ErrorFindingOrgForAccessToken")
	ErrorFindingOrgForNewUser           = ErrorKey("ErrorFindingOrgForNewUser")
	ErrorFindingUserByEmail             = ErrorKey("ErrorFindingUserByEmail")
	ErrorFindingUserOrgs                = ErrorKey("ErrorFindingUserOrgs")
	ErrorGettingAuthURL                 = ErrorKey("ErrorGettingAuthURL")
	ErrorGettingSocialAuthUser          = ErrorKey("ErrorGettingSocialAuthUser")
	ErrorInvalidInviteCode              = ErrorKey("ErrorInvalidInviteCode")
	ErrorInvalidInviteType              = ErrorKey("ErrorInvalidInviteType")
	ErrorInvalidSessionInviteObjectUUID = ErrorKey("ErrorInvalidSessionInviteObjectUUID")
	ErrorLoadingAuthProvider            = ErrorKey("ErrorLoadingAuthProvider")
	ErrorMissingAuthEmail               = ErrorKey("ErrorMissingAuthEmail")
	ErrorMissingAuthType                = ErrorKey("ErrorMissingAuthType")
	ErrorMissingClientID                = ErrorKey("ErrorMissingClientID")
	ErrorMissingLogoutToken             = ErrorKey("ErrorMissingLogoutToken")
	ErrorMissingSessionAuthEmail        = ErrorKey("ErrorMissingSessionAuthEmail")
	ErrorMissingSessionClientID         = ErrorKey("ErrorMissingSessionClientID")
	ErrorMissingSessionInviteObjectUUID = ErrorKey("ErrorMissingSessionInviteObjectUUID")
	ErrorMissingSessionSocialAuthType   = ErrorKey("ErrorMissingSessionSocialAuthType")
	ErrorOrglessUserNotAllowed          = ErrorKey("ErrorOrglessUserNotAllowed")
	ErrorWithAuthUser                   = ErrorKey("ErrorWithAuthUser")

	// File

	ErrorReceivingFile           = ErrorKey("ErrorReceivingFile")
	ErrorStoreFileBadContentType = ErrorKey("ErrorStoreFileBadContentType")
	ErrorStoreFileTooLarge       = ErrorKey("ErrorStoreFileTooLarge")
	ErrorUnableToReadFile        = ErrorKey("ErrorUnableToReadFile")
	ErrorUnableToStoreFile       = ErrorKey("ErrorUnableToStoreFile")

	// Location

	ErrorLocationCreateFailure = ErrorKey("ErrorLocationCreateFailure")
	ErrorLocationDeleteFailure = ErrorKey("ErrorLocationDeleteFailure")

	// Meeting

	ErrorMeetingsGet     = ErrorKey("ErrorMeetingsGet")
	ErrorMeetingsConvert = ErrorKey("ErrorMeetingsConvert")

	// Message

	ErrorMessageBadRequestUUID        = ErrorKey("ErrorMessageBadRequestUUID")
	ErrorMessageBadThreadUUID         = ErrorKey("ErrorMessageBadThreadUUID")
	ErrorMessageRequestNotVisible     = ErrorKey("ErrorMessageRequestNotVisible")
	ErrorMessageThreadNotVisible      = ErrorKey("ErrorMessageThreadNotVisible")
	ErrorMessageThreadRequestMismatch = ErrorKey("ErrorMessageThreadRequestMismatch")

	// Request

<<<<<<< HEAD
	ErrorFindRequestToAddPotentialProvider    = ErrorKey("ErrorFindRequestToAddPotentialProvider")
	ErrorAddPotentialProviderRequestBadStatus = ErrorKey("ErrorAddPotentialProviderRequestBadStatus")
	ErrorAddPotentialProviderPreparation      = ErrorKey("ErrorAddPotentialProviderPreparation")
	ErrorAddPotentialProviderCreate           = ErrorKey("ErrorAddPotentialProviderCreate")
	ErrorAddPotentialProviderDuplicate        = ErrorKey("ErrorAddPotentialProviderDuplicate")
	ErrorGetRequests                          = ErrorKey("ErrorGetRequests")
	ErrorGetRequest                           = ErrorKey("ErrorGetRequest")
	ErrorGetRequestUserNotAllowed             = ErrorKey("ErrorGetRequestUserNotAllowed")
	ErrorCreateRequest                        = ErrorKey("ErrorCreateRequest")
	ErrorCreateRequestOrgIDNotFound           = ErrorKey("ErrorCreateRequestOrgIDNotFound")
	ErrorCreateRequestPhotoIDNotFound         = ErrorKey("ErrorCreateRequestPhotoIDNotFound")
=======
	ErrorGetRequests                  = ErrorKey("ErrorGetRequests")
	ErrorGetRequest                   = ErrorKey("ErrorGetRequest")
	ErrorGetRequestUserNotAllowed     = ErrorKey("ErrorGetRequestUserNotAllowed")
	ErrorCreateRequest                = ErrorKey("ErrorCreateRequest")
	ErrorCreateRequestOrgIDNotFound   = ErrorKey("ErrorCreateRequestOrgIDNotFound")
	ErrorCreateRequestPhotoIDNotFound = ErrorKey("ErrorCreateRequestPhotoIDNotFound")
	ErrorUpdateRequest                = ErrorKey("ErrorUpdateRequest")
	ErrorUpdateRequestPhotoIDNotFound = ErrorKey("ErrorUpdateRequestPhotoIDNotFound")
>>>>>>> 9cd2a08c

	// Thread

	ErrorThreadsLoadFailure    = ErrorKey("ErrorThreadsLoadFailure")
	ErrorThreadNotFound        = ErrorKey("ErrorThreadNotFound")
	ErrorThreadSetLastViewedAt = ErrorKey("ErrorThreadSetLastViewedAt")

	// User

	ErrorUserUpdate            = ErrorKey("ErrorUserUpdate")
	ErrorUserUpdatePhoto       = ErrorKey("ErrorUserUpdatePhoto")
	ErrorUserInvisibleNickname = ErrorKey("ErrorUserInvisibleNickname")
	ErrorUserDuplicateNickname = ErrorKey("ErrorUserDuplicateNickname")

	// Watch

	ErrorWatchCreateFailure       = ErrorKey("ErrorWatchCreateFailure")
	ErrorWatchDeleteFailure       = ErrorKey("ErrorWatchDeleteFailure")
	ErrorWatchInputEmpty          = ErrorKey("ErrorWatchInputEmpty")
	ErrorWatchInputMeetingFailure = ErrorKey("ErrorWatchInputMeetingFailure")
	ErrorWatchesLoadFailure       = ErrorKey("ErrorWatchesLoadFailure")
	ErrorWatchMissingID           = ErrorKey("ErrorWatchMissingID")
	ErrorWatchNotFound            = ErrorKey("ErrorWatchNotFound")
)<|MERGE_RESOLUTION|>--- conflicted
+++ resolved
@@ -94,7 +94,6 @@
 
 	// Request
 
-<<<<<<< HEAD
 	ErrorFindRequestToAddPotentialProvider    = ErrorKey("ErrorFindRequestToAddPotentialProvider")
 	ErrorAddPotentialProviderRequestBadStatus = ErrorKey("ErrorAddPotentialProviderRequestBadStatus")
 	ErrorAddPotentialProviderPreparation      = ErrorKey("ErrorAddPotentialProviderPreparation")
@@ -106,16 +105,8 @@
 	ErrorCreateRequest                        = ErrorKey("ErrorCreateRequest")
 	ErrorCreateRequestOrgIDNotFound           = ErrorKey("ErrorCreateRequestOrgIDNotFound")
 	ErrorCreateRequestPhotoIDNotFound         = ErrorKey("ErrorCreateRequestPhotoIDNotFound")
-=======
-	ErrorGetRequests                  = ErrorKey("ErrorGetRequests")
-	ErrorGetRequest                   = ErrorKey("ErrorGetRequest")
-	ErrorGetRequestUserNotAllowed     = ErrorKey("ErrorGetRequestUserNotAllowed")
-	ErrorCreateRequest                = ErrorKey("ErrorCreateRequest")
-	ErrorCreateRequestOrgIDNotFound   = ErrorKey("ErrorCreateRequestOrgIDNotFound")
-	ErrorCreateRequestPhotoIDNotFound = ErrorKey("ErrorCreateRequestPhotoIDNotFound")
-	ErrorUpdateRequest                = ErrorKey("ErrorUpdateRequest")
-	ErrorUpdateRequestPhotoIDNotFound = ErrorKey("ErrorUpdateRequestPhotoIDNotFound")
->>>>>>> 9cd2a08c
+	ErrorUpdateRequest                        = ErrorKey("ErrorUpdateRequest")
+	ErrorUpdateRequestPhotoIDNotFound         = ErrorKey("ErrorUpdateRequestPhotoIDNotFound")
 
 	// Thread
 
