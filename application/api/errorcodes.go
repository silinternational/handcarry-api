package api

const (
	CategoryDatabase  = ErrorCategory("DB")
	CategoryUser      = ErrorCategory("User") // used for errors related to user input, validation, etc.
	CategoryForbidden = ErrorCategory("Forbidden")
	CategoryNotFound  = ErrorCategory("NotFound")
	CategoryInternal  = ErrorCategory("Internal") // used for internal server errors, not related to bad user input
)

const (
	// General

	ErrorCreateFailure            = ErrorKey("ErrorCreateFailure")
	ErrorDestroyFailure           = ErrorKey("ErrorDestroyFailure")
	ErrorGenericInternalServer    = ErrorKey("ErrorGenericInternalServer")
	ErrorFailedToConvertToAPIType = ErrorKey("ErrorFailedToConvertToAPIType")
	ErrorInvalidRequestBody       = ErrorKey("ErrorInvalidRequestBody")
	ErrorMustBeAValidUUID         = ErrorKey("ErrorMustBeAValidUUID")
	ErrorNoRows                   = ErrorKey("ErrorNoRows")
	ErrorNotAuthorized            = ErrorKey("ErrorNotAuthorized")
	ErrorQueryFailure             = ErrorKey("ErrorQueryFailure")
	ErrorSaveFailure              = ErrorKey("ErrorSaveFailure")
	ErrorTransactionNotFound      = ErrorKey("ErrorTransactionNotFound")
	ErrorUnknown                  = ErrorKey("ErrorUnknown")
	ErrorUpdateFailure            = ErrorKey("ErrorUpdateFailure")
	ErrorValidation               = ErrorKey("ErrorValidation")

	// HTTP codes for customErrorHandler

	ErrorBadRequest           = ErrorKey("ErrorBadRequest")
	ErrorInternalServerError  = ErrorKey("ErrorInternalServerError")
	ErrorMethodNotAllowed     = ErrorKey("ErrorMethodNotAllowed")
	ErrorNotAuthenticated     = ErrorKey("ErrorNotAuthenticated")
	ErrorRouteNotFound        = ErrorKey("ErrorRouteNotFound")
	ErrorUnexpectedHTTPStatus = ErrorKey("ErrorUnexpectedHTTPStatus")
	ErrorUnprocessableEntity  = ErrorKey("ErrorUnprocessableEntity")

	// Authentication

	ErrorAuthEmailMismatch              = ErrorKey("ErrorAuthEmailMismatch")
	ErrorAuthProvidersCallback          = ErrorKey("ErrorAuthProvidersCallback")
	ErrorAuthProvidersLogout            = ErrorKey("ErrorAuthProvidersLogout")
	ErrorCannotFindOrg                  = ErrorKey("ErrorCannotFindOrg")
	ErrorDeletingAccessToken            = ErrorKey("ErrorDeletingAccessToken") // #nosec G101
	ErrorFindingAccessToken             = ErrorKey("ErrorFindingAccessToken")
	ErrorFindingOrgByID                 = ErrorKey("ErrorFindingOrgByID")
	ErrorFindingOrgForAccessToken       = ErrorKey("ErrorFindingOrgForAccessToken")
	ErrorFindingOrgForNewUser           = ErrorKey("ErrorFindingOrgForNewUser")
	ErrorFindingUserByEmail             = ErrorKey("ErrorFindingUserByEmail")
	ErrorFindingUserOrgs                = ErrorKey("ErrorFindingUserOrgs")
	ErrorGettingAuthURL                 = ErrorKey("ErrorGettingAuthURL")
	ErrorGettingSocialAuthUser          = ErrorKey("ErrorGettingSocialAuthUser")
	ErrorInvalidInviteCode              = ErrorKey("ErrorInvalidInviteCode")
	ErrorInvalidInviteType              = ErrorKey("ErrorInvalidInviteType")
	ErrorInvalidSessionInviteObjectUUID = ErrorKey("ErrorInvalidSessionInviteObjectUUID")
	ErrorLoadingAuthProvider            = ErrorKey("ErrorLoadingAuthProvider")
	ErrorMissingAuthEmail               = ErrorKey("ErrorMissingAuthEmail")
	ErrorMissingAuthType                = ErrorKey("ErrorMissingAuthType")
	ErrorMissingClientID                = ErrorKey("ErrorMissingClientID")
	ErrorMissingLogoutToken             = ErrorKey("ErrorMissingLogoutToken")
	ErrorMissingSessionAuthEmail        = ErrorKey("ErrorMissingSessionAuthEmail")
	ErrorMissingSessionClientID         = ErrorKey("ErrorMissingSessionClientID")
	ErrorMissingSessionInviteObjectUUID = ErrorKey("ErrorMissingSessionInviteObjectUUID")
	ErrorMissingSessionSocialAuthType   = ErrorKey("ErrorMissingSessionSocialAuthType")
	ErrorOrglessUserNotAllowed          = ErrorKey("ErrorOrglessUserNotAllowed")
	ErrorWithAuthUser                   = ErrorKey("ErrorWithAuthUser")

	// File

	ErrorReceivingFile           = ErrorKey("ErrorReceivingFile")
	ErrorStoreFileBadContentType = ErrorKey("ErrorStoreFileBadContentType")
	ErrorStoreFileTooLarge       = ErrorKey("ErrorStoreFileTooLarge")
	ErrorUnableToReadFile        = ErrorKey("ErrorUnableToReadFile")
	ErrorUnableToStoreFile       = ErrorKey("ErrorUnableToStoreFile")

	// Location

	ErrorLocationCreateFailure = ErrorKey("ErrorLocationCreateFailure")
	ErrorLocationDeleteFailure = ErrorKey("ErrorLocationDeleteFailure")

	// Meeting

	ErrorMeetingsGet     = ErrorKey("ErrorMeetingsGet")
	ErrorMeetingsConvert = ErrorKey("ErrorMeetingsConvert")

	// Message

	ErrorMessageBadRequestUUID        = ErrorKey("ErrorMessageBadRequestUUID")
	ErrorMessageBadThreadUUID         = ErrorKey("ErrorMessageBadThreadUUID")
	ErrorMessageRequestNotVisible     = ErrorKey("ErrorMessageRequestNotVisible")
	ErrorMessageThreadNotVisible      = ErrorKey("ErrorMessageThreadNotVisible")
	ErrorMessageThreadRequestMismatch = ErrorKey("ErrorMessageThreadRequestMismatch")

	// Request

<<<<<<< HEAD
	ErrorFindRequestToAddPotentialProvider       = ErrorKey("ErrorFindRequestToAddPotentialProvider")
	ErrorAddPotentialProviderRequestBadStatus    = ErrorKey("ErrorAddPotentialProviderRequestBadStatus")
	ErrorAddPotentialProviderPreparation         = ErrorKey("ErrorAddPotentialProviderPreparation")
	ErrorAddPotentialProviderCreate              = ErrorKey("ErrorAddPotentialProviderCreate")
	ErrorAddPotentialProviderDuplicate           = ErrorKey("ErrorAddPotentialProviderDuplicate")
	ErrorRemoveMeAsPotentialProviderForbidden    = ErrorKey("ErrorRemoveMeAsPotentialProviderForbidden")
	ErrorRemoveMeAsPotentialProviderFindUser     = ErrorKey("ErrorRemoveMeAsPotentialProviderFindUser")
	ErrorRemoveMeAsPotentialProviderFindProvider = ErrorKey("ErrorRemoveMeAsPotentialProviderFindProvider")
	ErrorRemoveMeAsPotentialProviderDestroyIt    = ErrorKey("ErrorRemoveMeAsPotentialProviderDestroyIt")
	ErrorGetRequests                             = ErrorKey("ErrorGetRequests")
	ErrorGetRequest                              = ErrorKey("ErrorGetRequest")
	ErrorGetRequestUserNotAllowed                = ErrorKey("ErrorGetRequestUserNotAllowed")
	ErrorCreateRequest                           = ErrorKey("ErrorCreateRequest")
	ErrorCreateRequestOrgIDNotFound              = ErrorKey("ErrorCreateRequestOrgIDNotFound")
	ErrorCreateRequestPhotoIDNotFound            = ErrorKey("ErrorCreateRequestPhotoIDNotFound")
	ErrorUpdateRequest                           = ErrorKey("ErrorUpdateRequest")
	ErrorUpdateRequestPhotoIDNotFound            = ErrorKey("ErrorUpdateRequestPhotoIDNotFound")
=======
	ErrorFindRequestToAddPotentialProvider    = ErrorKey("ErrorFindRequestToAddPotentialProvider")
	ErrorAddPotentialProviderRequestBadStatus = ErrorKey("ErrorAddPotentialProviderRequestBadStatus")
	ErrorAddPotentialProviderPreparation      = ErrorKey("ErrorAddPotentialProviderPreparation")
	ErrorAddPotentialProviderCreate           = ErrorKey("ErrorAddPotentialProviderCreate")
	ErrorAddPotentialProviderDuplicate        = ErrorKey("ErrorAddPotentialProviderDuplicate")
	ErrorGetRequests                          = ErrorKey("ErrorGetRequests")
	ErrorGetRequest                           = ErrorKey("ErrorGetRequest")
	ErrorGetRequestUserNotAllowed             = ErrorKey("ErrorGetRequestUserNotAllowed")
	ErrorCreateRequest                        = ErrorKey("ErrorCreateRequest")
	ErrorCreateRequestOrgIDNotFound           = ErrorKey("ErrorCreateRequestOrgIDNotFound")
	ErrorCreateRequestPhotoIDNotFound         = ErrorKey("ErrorCreateRequestPhotoIDNotFound")
	ErrorUpdateRequest                        = ErrorKey("ErrorUpdateRequest")
	ErrorUpdateRequestPhotoIDNotFound         = ErrorKey("ErrorUpdateRequestPhotoIDNotFound")
	ErrorUpdateRequestStatusNotFound          = ErrorKey("ErrorUpdateRequestStatusNotFound")
	ErrorUpdateRequestStatusBadStatus         = ErrorKey("ErrorUpdateRequestStatusBadStatus")
	ErrorUpdateRequestStatusBadProvider       = ErrorKey("ErrorUpdateRequestStatusBadProvider")
>>>>>>> 54ec3d14

	// Thread

	ErrorThreadsLoadFailure    = ErrorKey("ErrorThreadsLoadFailure")
	ErrorThreadNotFound        = ErrorKey("ErrorThreadNotFound")
	ErrorThreadSetLastViewedAt = ErrorKey("ErrorThreadSetLastViewedAt")

	// User

	ErrorUserUpdate            = ErrorKey("ErrorUserUpdate")
	ErrorUserUpdatePhoto       = ErrorKey("ErrorUserUpdatePhoto")
	ErrorUserInvisibleNickname = ErrorKey("ErrorUserInvisibleNickname")
	ErrorUserDuplicateNickname = ErrorKey("ErrorUserDuplicateNickname")

	// Watch

	ErrorWatchCreateFailure       = ErrorKey("ErrorWatchCreateFailure")
	ErrorWatchDeleteFailure       = ErrorKey("ErrorWatchDeleteFailure")
	ErrorWatchInputEmpty          = ErrorKey("ErrorWatchInputEmpty")
	ErrorWatchInputMeetingFailure = ErrorKey("ErrorWatchInputMeetingFailure")
	ErrorWatchesLoadFailure       = ErrorKey("ErrorWatchesLoadFailure")
	ErrorWatchMissingID           = ErrorKey("ErrorWatchMissingID")
	ErrorWatchNotFound            = ErrorKey("ErrorWatchNotFound")
)<|MERGE_RESOLUTION|>--- conflicted
+++ resolved
@@ -94,7 +94,6 @@
 
 	// Request
 
-<<<<<<< HEAD
 	ErrorFindRequestToAddPotentialProvider       = ErrorKey("ErrorFindRequestToAddPotentialProvider")
 	ErrorAddPotentialProviderRequestBadStatus    = ErrorKey("ErrorAddPotentialProviderRequestBadStatus")
 	ErrorAddPotentialProviderPreparation         = ErrorKey("ErrorAddPotentialProviderPreparation")
@@ -112,7 +111,6 @@
 	ErrorCreateRequestPhotoIDNotFound            = ErrorKey("ErrorCreateRequestPhotoIDNotFound")
 	ErrorUpdateRequest                           = ErrorKey("ErrorUpdateRequest")
 	ErrorUpdateRequestPhotoIDNotFound            = ErrorKey("ErrorUpdateRequestPhotoIDNotFound")
-=======
 	ErrorFindRequestToAddPotentialProvider    = ErrorKey("ErrorFindRequestToAddPotentialProvider")
 	ErrorAddPotentialProviderRequestBadStatus = ErrorKey("ErrorAddPotentialProviderRequestBadStatus")
 	ErrorAddPotentialProviderPreparation      = ErrorKey("ErrorAddPotentialProviderPreparation")
@@ -129,7 +127,6 @@
 	ErrorUpdateRequestStatusNotFound          = ErrorKey("ErrorUpdateRequestStatusNotFound")
 	ErrorUpdateRequestStatusBadStatus         = ErrorKey("ErrorUpdateRequestStatusBadStatus")
 	ErrorUpdateRequestStatusBadProvider       = ErrorKey("ErrorUpdateRequestStatusBadProvider")
->>>>>>> 54ec3d14
 
 	// Thread
 
