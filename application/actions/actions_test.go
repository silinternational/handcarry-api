package actions

import (
<<<<<<< HEAD
	"bytes"
	"encoding/json"
=======
>>>>>>> 78d9bd85
	"fmt"
	"net/http"
	"strings"
	"testing"

	"github.com/gobuffalo/buffalo"
	"github.com/gobuffalo/httptest"
	"github.com/gobuffalo/pop/v5"
	"github.com/gorilla/sessions"
	"github.com/silinternational/wecarry-api/models"
	"github.com/stretchr/testify/require"
	"github.com/stretchr/testify/suite"
)

type ActionSuite struct {
	suite.Suite
	*require.Assertions
	App     *buffalo.App
	DB      *pop.Connection
	Session *buffalo.Session
}

// HTML creates an httptest.Request with HTML content type.
func (as *ActionSuite) HTML(u string, args ...interface{}) *httptest.Request {
	return httptest.New(as.App).HTML(u, args...)
}

// JSON creates an httptest.JSON request
func (as *ActionSuite) JSON(u string, args ...interface{}) *httptest.JSON {
	return httptest.New(as.App).JSON(u, args...)
}

func Test_ActionSuite(t *testing.T) {
	as := &ActionSuite{
		App: App(),
	}
	c, err := pop.Connect("test")
	if err == nil {
		as.DB = c
	}
	suite.Run(t, as)
}

// SetupTest sets the test suite to abort on first failure and sets the session store
func (as *ActionSuite) SetupTest() {
	as.Assertions = require.New(as.T())

	as.App.SessionStore = newSessionStore()
	s, _ := as.App.SessionStore.New(nil, as.App.SessionName)
	as.Session = &buffalo.Session{
		Session: s,
	}

	models.DestroyAll()
}

// sessionStore copied from gobuffalo/suite session.go
type sessionStore struct {
	sessions map[string]*sessions.Session
}

func (s *sessionStore) Get(r *http.Request, name string) (*sessions.Session, error) {
	if s, ok := s.sessions[name]; ok {
		return s, nil
	}
	return s.New(r, name)
}

func (s *sessionStore) New(r *http.Request, name string) (*sessions.Session, error) {
	sess := sessions.NewSession(s, name)
	s.sessions[name] = sess
	return sess, nil
}

func (s *sessionStore) Save(r *http.Request, w http.ResponseWriter, sess *sessions.Session) error {
	if s.sessions == nil {
		s.sessions = map[string]*sessions.Session{}
	}
	s.sessions[sess.Name()] = sess
	return nil
}

// NewSessionStore for action suite
func newSessionStore() sessions.Store {
	return &sessionStore{
		sessions: map[string]*sessions.Session{},
	}
}

func createFixture(as *ActionSuite, f interface{}) {
	err := as.DB.Create(f)
	if err != nil {
		as.T().Errorf("error creating %T fixture, %s", f, err)
		as.T().FailNow()
	}
}

<<<<<<< HEAD
func (as *ActionSuite) verifyResponseData(wantData []string, body string) {
	var b bytes.Buffer
	as.NoError(json.Indent(&b, []byte(body), "", "    "))
	for _, w := range wantData {
		if !strings.Contains(body, w) {
			as.Fail(fmt.Sprintf("response data is not correct\nwanted: %s\nin body:\n%s\n", w, b.String()))
		}
	}
=======
// Avoid issues with int(-0.xyz) losing its negative sign
func convertFloat64ToIntString(input float64) string {
	if -1.0 < input && input < 0.0 {
		return fmt.Sprintf("-%v", int(input))
	}
	return fmt.Sprintf("%v", int(input))
>>>>>>> 78d9bd85
}<|MERGE_RESOLUTION|>--- conflicted
+++ resolved
@@ -1,11 +1,8 @@
 package actions
 
 import (
-<<<<<<< HEAD
 	"bytes"
 	"encoding/json"
-=======
->>>>>>> 78d9bd85
 	"fmt"
 	"net/http"
 	"strings"
@@ -103,7 +100,14 @@
 	}
 }
 
-<<<<<<< HEAD
+// Avoid issues with int(-0.xyz) losing its negative sign
+func convertFloat64ToIntString(input float64) string {
+	if -1.0 < input && input < 0.0 {
+		return fmt.Sprintf("-%v", int(input))
+	}
+	return fmt.Sprintf("%v", int(input))
+}
+
 func (as *ActionSuite) verifyResponseData(wantData []string, body string) {
 	var b bytes.Buffer
 	as.NoError(json.Indent(&b, []byte(body), "", "    "))
@@ -112,12 +116,4 @@
 			as.Fail(fmt.Sprintf("response data is not correct\nwanted: %s\nin body:\n%s\n", w, b.String()))
 		}
 	}
-=======
-// Avoid issues with int(-0.xyz) losing its negative sign
-func convertFloat64ToIntString(input float64) string {
-	if -1.0 < input && input < 0.0 {
-		return fmt.Sprintf("-%v", int(input))
-	}
-	return fmt.Sprintf("%v", int(input))
->>>>>>> 78d9bd85
 }