package actions

import (
	"encoding/json"
	"errors"
	"fmt"
	"net/http"
	"sort"

	"github.com/gobuffalo/buffalo"
	"github.com/gobuffalo/buffalo/render"

	"github.com/silinternational/wecarry-api/auth"
	"github.com/silinternational/wecarry-api/auth/azureadv2"
	"github.com/silinternational/wecarry-api/auth/facebook"
	"github.com/silinternational/wecarry-api/auth/google"
	"github.com/silinternational/wecarry-api/auth/linkedin"
	"github.com/silinternational/wecarry-api/auth/twitter"
	"github.com/silinternational/wecarry-api/domain"
	"github.com/silinternational/wecarry-api/models"
)

const (
	// http param for social auth provider
	AuthTypeParam = "auth-type"

	// Auth Type Identifiers
	AuthTypeFacebook  = "facebook"
	AuthTypeGoogle    = "google"
	AuthTypeLinkedIn  = "linkedin"
	AuthTypeMicrosoft = "microsoft"
	AuthTypeTwitter   = "twitter"

	AuthSelectPath = "%s/auth/select/?%s=%s"
)

// If there is a Key and Secret, then add them to the auth providers' configs
// Maps act as pass-by-reference, so configs gets modified in place
func addConfig(authType, key, secret string, configs map[string]SocialAuthConfig) {
	if key == "" || secret == "" {
		return
	}
	configs[authType] = SocialAuthConfig{Key: key, Secret: secret}
}

func addFacebookConfig(configs map[string]SocialAuthConfig) {
	addConfig(AuthTypeFacebook, domain.Env.FacebookKey, domain.Env.FacebookSecret, configs)
}

func addGoogleConfig(configs map[string]SocialAuthConfig) {
	addConfig(AuthTypeGoogle, domain.Env.GoogleKey, domain.Env.GoogleSecret, configs)
}

func addLinkedInConfig(configs map[string]SocialAuthConfig) {
	addConfig(AuthTypeLinkedIn, domain.Env.LinkedInKey, domain.Env.LinkedInSecret, configs)
}

func addMicrosoftConfig(configs map[string]SocialAuthConfig) {
	key := domain.Env.MicrosoftKey
	secret := domain.Env.MicrosoftSecret
	tenant := domain.Env.MicrosoftTenant
	if key == "" || secret == "" {
		return
	}

	configs[AuthTypeMicrosoft] = SocialAuthConfig{Key: key, Secret: secret, Tenant: tenant}
}

func addTwitterConfig(configs map[string]SocialAuthConfig) {
	addConfig(AuthTypeTwitter, domain.Env.TwitterKey, domain.Env.TwitterSecret, configs)
}

// Forbidden. Do NOT call this function.  (Only called by init() and a test)
func getSocialAuthConfigs() map[string]SocialAuthConfig {
	configs := map[string]SocialAuthConfig{}

	// Maps act as pass-by-reference, so configs gets modified in place
	addFacebookConfig(configs)
	addGoogleConfig(configs)
	addLinkedInConfig(configs)
	addTwitterConfig(configs)
	addMicrosoftConfig(configs)

	return configs
}

func getSocialAuthProvider(authType string) (auth.Provider, error) {
	config, ok := socialAuthConfigs[authType]
	if !ok {
		return nil, errors.New("unknown Social Auth Provider: " + authType + ".")
	}

	switch authType {
	case AuthTypeFacebook:
		return facebook.New(config)
	case AuthTypeGoogle:
		return google.New(config, []byte{})
	case AuthTypeLinkedIn:
		return linkedin.New(config)
	case AuthTypeTwitter:
		return twitter.New(config)
	case AuthTypeMicrosoft:
		azConfig := struct{ ApplicationID, ClientSecret, TenantID string }{
			ApplicationID: config.Key,
			ClientSecret:  config.Secret,
			TenantID:      config.Tenant,
		}

		rawJSON, err := json.Marshal(azConfig)
		if err != nil {
			return nil, errors.New("bad Microsoft auth config: " + err.Error())
		}
		return azureadv2.New(rawJSON)
	}

	return nil, errors.New("unmatched Social Auth Provider: " + authType + ".")
}

// Forbidden. Do NOT call this function.  (Only called by init() and a test)
func getSocialAuthSelectors(authConfigs map[string]SocialAuthConfig) []authSelector {
	// sort the provider types for ease of testing (avoid map's random order)
	pTypes := []string{}
	for pt, _ := range authConfigs {
		pTypes = append(pTypes, pt)
	}

	sort.Strings(pTypes)

	selectors := []authSelector{}
	for _, pt := range pTypes {
		s := authSelector{
			Name:        pt,
			RedirectURL: fmt.Sprintf(AuthSelectPath, domain.Env.ApiBaseURL, AuthTypeParam, pt),
		}
		selectors = append(selectors, s)
	}
	return selectors
}

// For non invite based ... based on a User in the database with a SocialAuthProvider value
func finishAuthRequestForSocialUser(c buffalo.Context, authEmail string) error {
	var user models.User
	if err := user.FindByEmail(authEmail); err != nil {
		authErr := authError{
			httpStatus: http.StatusInternalServerError,
			errorKey:   domain.ErrorFindingUserByEmail,
			errorMsg:   err.Error(),
		}
		return authRequestError(c, authErr)
	}

	authType := user.SocialAuthProvider.String
	extras := map[string]interface{}{"authType": authType}

	ap, err := getSocialAuthProvider(authType)
	if err != nil {
		authErr := authError{
			httpStatus: http.StatusBadRequest,
			errorKey:   domain.ErrorLoadingAuthProvider,
			errorMsg:   fmt.Sprintf("error loading social auth provider, %v", err),
		}
		return authRequestError(c, authErr, extras)
	}

	redirectURL, err := ap.AuthRequest(c)
	if err != nil {
		authErr := authError{
			httpStatus: http.StatusInternalServerError,
			errorKey:   domain.ErrorGettingAuthURL,
			errorMsg:   fmt.Sprintf("error getting social auth url, %v", err),
		}
		return authRequestError(c, authErr, extras)
	}

	// UI expects an array, even when there is only one option
	authOptions := []authOption{{Name: authType, RedirectURL: redirectURL}}

	c.Session().Set(SocialAuthTypeSessionKey, authType)

	// Reply with a 200 and leave it to the UI to do the redirect
	return c.Render(http.StatusOK, render.JSON(authOptions))

}

// Just get the list of auth/select/... URLS
func finishInviteBasedSocialAuthRequest(c buffalo.Context, extras map[string]interface{}) error {
	// Reply with a 200 and leave it to the UI to do the redirect
	return c.Render(http.StatusOK, render.JSON(socialAuthSelectors))
}

// Redirect user to their selected social auth provider
func authSelect(c buffalo.Context) error {
	authType := c.Param(AuthTypeParam)
	if authType == "" {
		authErr := authError{
			httpStatus: http.StatusBadRequest,
			errorKey:   domain.ErrorMissingAuthType,
			errorMsg:   AuthTypeParam + " is required to login",
		}
		return authRequestError(c, authErr)
	}

	extras := map[string]interface{}{"authType": authType}

	ap, err := getSocialAuthProvider(authType)
	if err != nil {
		authErr := authError{
			httpStatus: http.StatusBadRequest,
			errorKey:   domain.ErrorLoadingAuthProvider,
			errorMsg:   fmt.Sprintf("error loading social auth provider, %v", err),
		}
		return authRequestError(c, authErr, extras)
	}

	redirectURL, err := ap.AuthRequest(c)
	if err != nil {
		authErr := authError{
			httpStatus: http.StatusInternalServerError,
			errorKey:   domain.ErrorGettingAuthURL,
			errorMsg:   fmt.Sprintf("error getting social auth url, %v", err),
		}
		return authRequestError(c, authErr, extras)
	}

	c.Session().Set(SocialAuthTypeSessionKey, authType)

	return c.Redirect(http.StatusFound, redirectURL)
}

type callbackValues struct {
	authResp auth.Response
	returnTo string
	errCode  string
	errMsg   string
}

// processSocialAuthCallback is a function that holds code common to both
// users logging in based on an invite and those that already have a User
// record.  It gets the appropriate social auth provider,
// calls its AuthCallback function and checks its authResp values
// gets the ReturnTo from the session and clears the session.
func processSocialAuthCallback(c buffalo.Context, authEmail, authType string) callbackValues {
	ap, err := getSocialAuthProvider(authType)
	if err != nil {
		return callbackValues{
			errCode: domain.ErrorLoadingAuthProvider,
			errMsg:  fmt.Sprintf("error loading social auth provider for '%s' ... %v", authType, err),
		}
	}

	authResp := ap.AuthCallback(c)
	if authResp.Error != nil {
		return callbackValues{
			errCode: domain.ErrorAuthProvidersCallback,
			errMsg:  authResp.Error.Error(),
		}
	}

	returnTo := getOrSetReturnTo(c)

	if authResp.AuthUser == nil {
		return callbackValues{
			errCode: domain.ErrorAuthProvidersCallback,
			errMsg:  "nil authResp.AuthUser",
		}
	}

	if authEmail != authResp.AuthUser.Email {
		c.Session().Clear()
		return callbackValues{
			errCode: domain.ErrorAuthEmailMismatch,
<<<<<<< HEAD
			errMsg: fmt.Sprintf("mismatched emails. Began auth with %s and authenticated with %s.",
=======
			errMsg: fmt.Sprintf("mismatched emails. Began auth with %s and but auth callback had %s.",
>>>>>>> 64f91b3d
				authEmail, authResp.AuthUser.Email),
		}
	}

	c.Session().Clear()

	return callbackValues{
		authResp: authResp,
		returnTo: returnTo,
	}
}

// Finish the auth callback process for an Orgless user that has no invite associated
// with this login.
func socialLoginNonInviteBasedAuthCallback(c buffalo.Context, authEmail, authType, clientID string) error {
	extras := map[string]interface{}{"authEmail": authEmail, "authType": authType}

	var user models.User
	if err := user.FindByEmailAndSocialAuthProvider(authEmail, authType); err != nil {
		return logErrorAndRedirect(c, domain.ErrorGettingSocialAuthUser,
			fmt.Sprintf("error loading social auth user for '%s' ... %v", authType, err), extras)
	}

	callbackValues := processSocialAuthCallback(c, authEmail, authType)
	if callbackValues.errCode != "" {
		return logErrorAndRedirect(c, callbackValues.errCode, callbackValues.errMsg, extras)
	}

	authUser, err := newOrglessAuthUser(clientID, user)
	if err != nil {
		return err
	}

	// set person on rollbar session
	domain.RollbarSetPerson(c, authUser.ID, authUser.Nickname, authUser.Email)

	return c.Redirect(302, getLoginSuccessRedirectURL(authUser, callbackValues.returnTo))
}

func socialLoginBasedAuthCallback(c buffalo.Context, authEmail, clientID string) error {
	authType, ok := c.Session().Get(SocialAuthTypeSessionKey).(string)
	if !ok {
		return logErrorAndRedirect(c, domain.ErrorMissingSessionSocialAuthType,
			SocialAuthTypeSessionKey+" session entry is required to complete login")
	}

	extras := map[string]interface{}{"authEmail": authEmail, "authType": authType}

	// Check for an invite in the Session
	inviteType, inviteObjectUUID := getInviteInfoFromSession(c)

	// If there is no invite associated with this user, then deal with the User record
	if inviteObjectUUID == "" {
		return socialLoginNonInviteBasedAuthCallback(c, authEmail, authType, clientID)
	}

	// There is an invite associated with this process, so deal ith it
	callbackValues := processSocialAuthCallback(c, authEmail, authType)
	if callbackValues.errCode != "" {
		return logErrorAndRedirect(c, callbackValues.errCode, callbackValues.errMsg, extras)
	}

	// if we have an authuser, find or create user in local db and finish login
	var user models.User

	if err := user.FindOrCreateFromOrglessAuthUser(callbackValues.authResp.AuthUser, authType); err != nil {
		return logErrorAndRedirect(c, domain.ErrorWithAuthUser, err.Error())
	}

	// If the invite is for a meeting, ensure there is a MeetingParticipant record
	// that matches the MeetingInvite
	if inviteType != "" {
		dealWithInviteFromCallback(c, inviteType, inviteObjectUUID, user)
	}

	authUser, err := newOrglessAuthUser(clientID, user)
	if err != nil {
		return err
	}

	// set person on rollbar session
	domain.RollbarSetPerson(c, authUser.ID, authUser.Nickname, authUser.Email)

	return c.Redirect(302, getLoginSuccessRedirectURL(authUser, callbackValues.returnTo))
}

// Hydrates an AuthUser struct based on a User without an Org
func newOrglessAuthUser(clientID string, user models.User) (AuthUser, error) {
	accessToken, expiresAt, err := user.CreateOrglessAccessToken(clientID)
	if err != nil {
		return AuthUser{}, err
	}

	return hydrateAuthUser(user, accessToken, expiresAt), nil
}<|MERGE_RESOLUTION|>--- conflicted
+++ resolved
@@ -269,11 +269,7 @@
 		c.Session().Clear()
 		return callbackValues{
 			errCode: domain.ErrorAuthEmailMismatch,
-<<<<<<< HEAD
-			errMsg: fmt.Sprintf("mismatched emails. Began auth with %s and authenticated with %s.",
-=======
-			errMsg: fmt.Sprintf("mismatched emails. Began auth with %s and but auth callback had %s.",
->>>>>>> 64f91b3d
+			errMsg: fmt.Sprintf("mismatched emails. Began auth with %s but auth callback had %s.",
 				authEmail, authResp.AuthUser.Email),
 		}
 	}
