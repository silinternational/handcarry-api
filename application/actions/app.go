package actions

import (
	"github.com/gobuffalo/buffalo"
	i18n "github.com/gobuffalo/mw-i18n"
	paramlogger "github.com/gobuffalo/mw-paramlogger"
	"github.com/gobuffalo/packr/v2"
	"github.com/gorilla/sessions"
	"github.com/rs/cors"
	"github.com/silinternational/wecarry-api/domain"
	"github.com/silinternational/wecarry-api/listeners"
)

var app *buffalo.App

// App is where all routes and middleware for buffalo
// should be defined. This is the nerve center of your
// application.
//
// Routing, middleware, groups, etc... are declared TOP -> DOWN.
// This means if you add a middleware to `app` *after* declaring a
// group, that group will NOT have that new middleware. The same
// is true of resource declarations as well.
//
// It also means that routes are checked in the order they are declared.
// `ServeFiles` is a CATCH-ALL route, so it should always be
// placed last in the route declarations, as it will prevent routes
// declared after it to never be called.
func App() *buffalo.App {
	if app == nil {
		app = buffalo.New(buffalo.Options{
			Env: domain.Env.GoEnv,
			PreWares: []buffalo.PreWare{
				cors.New(cors.Options{
					AllowCredentials: true,
					AllowedOrigins:   []string{domain.Env.UIURL},
					AllowedMethods:   []string{"HEAD", "GET", "POST", "PUT", "PATCH", "DELETE"},
					AllowedHeaders:   []string{"*"},
				}).Handler,
			},
			SessionName:  "_wecarry_session",
			SessionStore: sessions.NewCookieStore([]byte(domain.Env.SessionSecret)),
		})

		// Initialize and attach "rollbar" to context
		app.Use(domain.RollbarMiddleware)

		// Log request parameters (filters apply).
		app.Use(paramlogger.ParameterLogger)

		//  Added for authorization
<<<<<<< HEAD
		app.Use(setCurrentUser)
=======
		app.Use(SetCurrentUser)
		app.Middleware.Skip(SetCurrentUser, statusHandler)
>>>>>>> b26572b8

		var err error
		domain.T, err = i18n.New(packr.New("locales", "../locales"), "en")
		if err != nil {
			_ = app.Stop(err)
		}
		app.Use(domain.T.Middleware())

<<<<<<< HEAD
		app.POST("/gql/", gqlHandler)
=======
		app.GET("/site/status", statusHandler)

		app.POST("/gql/", GQLHandler)
>>>>>>> b26572b8

		app.POST("/upload/", uploadHandler)

		auth := app.Group("/auth")
		auth.Middleware.Skip(setCurrentUser, authRequest, authCallback, authDestroy)

		auth.POST("/login", authRequest)

		auth.GET("/callback", authCallback)  // for Google Oauth
		auth.POST("/callback", authCallback) // for SAML

		auth.GET("/logout", authDestroy)

		listeners.RegisterListeners()
	}

	return app
}<|MERGE_RESOLUTION|>--- conflicted
+++ resolved
@@ -49,12 +49,8 @@
 		app.Use(paramlogger.ParameterLogger)
 
 		//  Added for authorization
-<<<<<<< HEAD
 		app.Use(setCurrentUser)
-=======
-		app.Use(SetCurrentUser)
-		app.Middleware.Skip(SetCurrentUser, statusHandler)
->>>>>>> b26572b8
+		app.Middleware.Skip(setCurrentUser, statusHandler)
 
 		var err error
 		domain.T, err = i18n.New(packr.New("locales", "../locales"), "en")
@@ -63,13 +59,9 @@
 		}
 		app.Use(domain.T.Middleware())
 
-<<<<<<< HEAD
-		app.POST("/gql/", gqlHandler)
-=======
 		app.GET("/site/status", statusHandler)
 
-		app.POST("/gql/", GQLHandler)
->>>>>>> b26572b8
+		app.POST("/gql/", gqlHandler)
 
 		app.POST("/upload/", uploadHandler)
 
