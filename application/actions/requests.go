--- conflicted
+++ resolved
@@ -188,7 +188,129 @@
 	return request, nil
 }
 
-<<<<<<< HEAD
+// swagger:operation PUT /requests/{request_id} Requests RequestsUpdate
+//
+// update a request
+//
+// ---
+// parameters:
+//   - name: RequestUpdateInput
+//     in: body
+//     required: true
+//     description: input object
+//     schema:
+//       "$ref": "#/definitions/RequestUpdateInput"
+//
+// responses:
+//   '200':
+//     description: the request
+//     schema:
+//       "$ref": "#/definitions/Request"
+func requestsUpdate(c buffalo.Context) error {
+	var input api.RequestUpdateInput
+	if err := StrictBind(c, &input); err != nil {
+		err = errors.New("unable to unmarshal data into RequestCreateInput, error: " + err.Error())
+		return reportError(c, api.NewAppError(err, api.ErrorInvalidRequestBody, api.CategoryUser))
+	}
+
+	tx := models.Tx(c)
+
+	requestID, err := getUUIDFromParam(c, "request_id")
+	if err != nil {
+		return reportError(c, err)
+	}
+
+	request, err := convertRequestUpdateInput(c, input, requestID.String())
+	if err != nil {
+		return reportError(c, err)
+	}
+
+	if err = request.Update(tx); err != nil {
+		appError := api.NewAppError(err, api.ErrorUpdateRequest, api.CategoryUser)
+		// TODO: check for validation errors
+		if domain.IsOtherThanNoRows(err) {
+			appError.Category = api.CategoryInternal
+		}
+		return reportError(c, appError)
+	}
+
+	output, err := models.ConvertRequest(c, request)
+	if err != nil {
+		return reportError(c, err)
+	}
+
+	return c.Render(200, render.JSON(output))
+}
+
+// convertRequestUpdateInput updates a `Request` from a `RequestUpdateInput`, with the values in
+// the database as default for any property not specified in the input.
+// TODO: move the actual DB access into Request.Update() -- Note that this requires a change of function signature so that Update has the before and after File and Location IDs.
+func convertRequestUpdateInput(ctx context.Context, input api.RequestUpdateInput, id string) (models.Request, error) {
+	tx := models.Tx(ctx)
+
+	var request models.Request
+	if err := request.FindByUUID(tx, id); err != nil {
+		appError := api.NewAppError(err, api.ErrorUpdateRequest, api.CategoryNotFound)
+		if domain.IsOtherThanNoRows(err) {
+			appError.Category = api.CategoryInternal
+		}
+		return request, appError
+	}
+
+	if input.PhotoID.Valid {
+		if _, err := request.AttachPhoto(tx, input.PhotoID.UUID.String()); err != nil {
+			err = errors.New("request photo file ID not found, " + err.Error())
+			appErr := api.NewAppError(err, api.ErrorUpdateRequestPhotoIDNotFound, api.CategoryUser)
+			if domain.IsOtherThanNoRows(err) {
+				appErr.Category = api.CategoryDatabase
+			}
+			return request, appErr
+		}
+	} else {
+		if err := request.RemoveFile(tx); err != nil {
+			return request, err
+		}
+	}
+
+	if input.Destination != nil {
+		destination := models.ConvertLocationInput(*input.Destination)
+		if err := request.SetDestination(tx, destination); err != nil {
+			return request, api.NewAppError(err, api.ErrorLocationCreateFailure, api.CategoryUser)
+		}
+	}
+
+	if input.Origin != nil {
+		origin := models.ConvertLocationInput(*input.Origin)
+		if err := request.SetOrigin(tx, origin); err != nil {
+			return request, api.NewAppError(err, api.ErrorLocationCreateFailure, api.CategoryUser)
+		}
+	} else {
+		if err := request.RemoveOrigin(tx); err != nil {
+			return request, api.NewAppError(err, api.ErrorLocationDeleteFailure, api.CategoryInternal)
+		}
+	}
+
+	if input.Size != nil {
+		request.Size = models.RequestSize(*input.Size)
+	}
+
+	if input.Title != nil {
+		request.Title = *input.Title
+	}
+
+	if input.Visibility != nil {
+		request.Visibility = models.RequestVisibility(*input.Visibility)
+	}
+
+	request.Description = input.Description
+
+	request.Kilograms = input.Kilograms
+
+	request.NeededBefore = input.NeededBefore
+
+	return request, nil
+}
+
 // swagger:operation POST /requests/{request_id} Requests AddMeAsPotentialProvider
 //
 // Adds the current user as a potential provider to the request
@@ -217,50 +339,6 @@
 			appError.Category = api.CategoryUser
 		} else if !domain.IsOtherThanNoRows(err) || strings.Contains(err.Error(), "may not view request") {
 			appError.Category = api.CategoryNotFound
-=======
-// swagger:operation PUT /requests/{request_id} Requests RequestsUpdate
-//
-// update a request
-//
-// ---
-// parameters:
-//   - name: RequestUpdateInput
-//     in: body
-//     required: true
-//     description: input object
-//     schema:
-//       "$ref": "#/definitions/RequestUpdateInput"
-//
-// responses:
-//   '200':
-//     description: the request
-//     schema:
-//       "$ref": "#/definitions/Request"
-func requestsUpdate(c buffalo.Context) error {
-	var input api.RequestUpdateInput
-	if err := StrictBind(c, &input); err != nil {
-		err = errors.New("unable to unmarshal data into RequestCreateInput, error: " + err.Error())
-		return reportError(c, api.NewAppError(err, api.ErrorInvalidRequestBody, api.CategoryUser))
-	}
-
-	tx := models.Tx(c)
-
-	requestID, err := getUUIDFromParam(c, "request_id")
-	if err != nil {
-		return reportError(c, err)
-	}
-
-	request, err := convertRequestUpdateInput(c, input, requestID.String())
-	if err != nil {
-		return reportError(c, err)
-	}
-
-	if err = request.Update(tx); err != nil {
-		appError := api.NewAppError(err, api.ErrorUpdateRequest, api.CategoryUser)
-		// TODO: check for validation errors
-		if domain.IsOtherThanNoRows(err) {
-			appError.Category = api.CategoryInternal
->>>>>>> 9cd2a08c
 		}
 		return reportError(c, appError)
 	}
@@ -271,76 +349,4 @@
 	}
 
 	return c.Render(200, render.JSON(output))
-<<<<<<< HEAD
-=======
-}
-
-// convertRequestUpdateInput updates a `Request` from a `RequestUpdateInput`, with the values in
-// the database as default for any property not specified in the input.
-// TODO: move the actual DB access into Request.Update() -- Note that this requires a change of function signature so that Update has the before and after File and Location IDs.
-func convertRequestUpdateInput(ctx context.Context, input api.RequestUpdateInput, id string) (models.Request, error) {
-	tx := models.Tx(ctx)
-
-	var request models.Request
-	if err := request.FindByUUID(tx, id); err != nil {
-		appError := api.NewAppError(err, api.ErrorUpdateRequest, api.CategoryNotFound)
-		if domain.IsOtherThanNoRows(err) {
-			appError.Category = api.CategoryInternal
-		}
-		return request, appError
-	}
-
-	if input.PhotoID.Valid {
-		if _, err := request.AttachPhoto(tx, input.PhotoID.UUID.String()); err != nil {
-			err = errors.New("request photo file ID not found, " + err.Error())
-			appErr := api.NewAppError(err, api.ErrorUpdateRequestPhotoIDNotFound, api.CategoryUser)
-			if domain.IsOtherThanNoRows(err) {
-				appErr.Category = api.CategoryDatabase
-			}
-			return request, appErr
-		}
-	} else {
-		if err := request.RemoveFile(tx); err != nil {
-			return request, err
-		}
-	}
-
-	if input.Destination != nil {
-		destination := models.ConvertLocationInput(*input.Destination)
-		if err := request.SetDestination(tx, destination); err != nil {
-			return request, api.NewAppError(err, api.ErrorLocationCreateFailure, api.CategoryUser)
-		}
-	}
-
-	if input.Origin != nil {
-		origin := models.ConvertLocationInput(*input.Origin)
-		if err := request.SetOrigin(tx, origin); err != nil {
-			return request, api.NewAppError(err, api.ErrorLocationCreateFailure, api.CategoryUser)
-		}
-	} else {
-		if err := request.RemoveOrigin(tx); err != nil {
-			return request, api.NewAppError(err, api.ErrorLocationDeleteFailure, api.CategoryInternal)
-		}
-	}
-
-	if input.Size != nil {
-		request.Size = models.RequestSize(*input.Size)
-	}
-
-	if input.Title != nil {
-		request.Title = *input.Title
-	}
-
-	if input.Visibility != nil {
-		request.Visibility = models.RequestVisibility(*input.Visibility)
-	}
-
-	request.Description = input.Description
-
-	request.Kilograms = input.Kilograms
-
-	request.NeededBefore = input.NeededBefore
-
-	return request, nil
->>>>>>> 9cd2a08c
 }