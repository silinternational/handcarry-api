package actions

import (
	"fmt"
<<<<<<< HEAD
	"testing"
=======
>>>>>>> f7727cba
	"time"

	"github.com/gofrs/uuid"

	"github.com/silinternational/wecarry-api/domain"
	"github.com/silinternational/wecarry-api/internal/test"
	"github.com/silinternational/wecarry-api/models"
)

type PostQueryFixtures struct {
	models.Organization
	models.Users
	models.Posts
	models.Threads
}

type PostsResponse struct {
	Posts []Post `json:"posts"`
}

type PostResponse struct {
	Post Post `json:"post"`
}

type PotentialProvider struct {
	ID       string `json:"id"`
	Nickname string `json:"nickname"`
}

type Post struct {
	ID           string          `json:"id"`
	Type         models.PostType `json:"type"`
	Title        string          `json:"title"`
	Description  *string         `json:"description"`
	NeededBefore *string         `json:"neededBefore"`
	CompletedOn  *string         `json:"completedOn"`
	Destination  struct {
		Description string  `json:"description"`
		Country     string  `json:"country"`
		Lat         float64 `json:"latitude"`
		Long        float64 `json:"longitude"`
	} `json:"destination"`
	Origin *struct {
		Description string  `json:"description"`
		Country     string  `json:"country"`
		Lat         float64 `json:"latitude"`
		Long        float64 `json:"longitude"`
	} `json:"origin"`
	Size       models.PostSize   `json:"size"`
	Status     models.PostStatus `json:"status"`
	CreatedAt  string            `json:"createdAt"`
	UpdatedAt  string            `json:"updatedAt"`
	Kilograms  *float64          `json:"kilograms"`
	IsEditable bool              `json:"isEditable"`
	Url        *string           `json:"url"`
	Visibility string            `json:"visibility"`
	CreatedBy  struct {
		ID        string `json:"id"`
		Nickname  string `json:"nickname"`
		AvatarURL string `json:"avatarURL"`
	} `json:"createdBy"`
	Receiver struct {
		ID        string `json:"id"`
		Nickname  string `json:"nickname"`
		AvatarURL string `json:"avatarURL"`
	} `json:"receiver"`
	Provider struct {
		ID        string `json:"id"`
		Nickname  string `json:"nickname"`
		AvatarURL string `json:"avatarURL"`
	} `json:"provider"`
	PotentialProviders []PotentialProvider `json:"potentialProviders"`
	Organization       struct {
		ID string `json:"id"`
	} `json:"organization"`
	Photo *struct {
		ID string `json:"id"`
	} `json:"photo"`
	Files []struct {
		ID string `json:"id"`
	} `json:"files"`
	Meeting *struct {
		ID string `json:"id"`
	} `json:"meeting"`
}

<<<<<<< HEAD
const allPostFields = `{
=======
func (as *ActionSuite) Test_PostQuery() {
	f := createFixturesForPostQuery(as)
	const queryTemplate = `{ post(id: "%s")
		{
>>>>>>> f7727cba
			id
		    type
			createdBy { id nickname avatarURL }
			receiver { id nickname avatarURL }
			provider { id nickname avatarURL }
            potentialProviders { id nickname avatarURL }
			organization { id }
			title
			description
<<<<<<< HEAD
=======
			neededBefore
			completedOn
>>>>>>> f7727cba
			destination {description country latitude longitude}
			neededBefore
			origin {description country latitude longitude}
			size
			status
            threads { id }
			createdAt
			updatedAt
			url
			kilograms
			photo { id }
			files { id }
            meeting { id }
			isEditable
			visibility
		}`

func (as *ActionSuite) Test_PostQuery() {
	f := createFixturesForPostQuery(as)

	query := `{ post(id: "` + f.Posts[0].UUID.String() + `")` + allPostFields + "}"

	query := fmt.Sprintf(queryTemplate, f.Posts[0].UUID)

	var resp PostResponse

	err := as.testGqlQuery(query, f.Users[1].Nickname, &resp)
	as.NoError(err)

	as.Equal(f.Posts[0].UUID.String(), resp.Post.ID)
	as.Equal(f.Posts[0].Type, resp.Post.Type)
	as.Equal(f.Posts[0].Title, resp.Post.Title)
	as.Equal(f.Posts[0].Description.String, *resp.Post.Description)

	wantDate := f.Posts[0].NeededBefore.Time.Format(domain.DateFormat)
	as.Equal(wantDate, *resp.Post.NeededBefore, "incorrect NeededBefore date")
	as.Nil(resp.Post.CompletedOn, "expected a nil completedOn date string")

	as.NoError(as.DB.Load(&f.Posts[0], "Destination", "Origin", "PhotoFile", "Files.File"))

	as.Equal(f.Posts[0].Destination.Description, resp.Post.Destination.Description)
	as.Equal(f.Posts[0].Destination.Country, resp.Post.Destination.Country)
	as.Equal(f.Posts[0].Destination.Latitude.Float64, resp.Post.Destination.Lat)
	as.Equal(f.Posts[0].Destination.Longitude.Float64, resp.Post.Destination.Long)

	as.Equal(f.Posts[0].Origin.Description, resp.Post.Origin.Description)
	as.Equal(f.Posts[0].Origin.Country, resp.Post.Origin.Country)
	as.Equal(f.Posts[0].Origin.Latitude.Float64, resp.Post.Origin.Lat)
	as.Equal(f.Posts[0].Origin.Longitude.Float64, resp.Post.Origin.Long)

	as.Equal(f.Posts[0].Size, resp.Post.Size)
	as.Equal(f.Posts[0].Status, resp.Post.Status)
	as.Equal(f.Posts[0].CreatedAt.Format(time.RFC3339), resp.Post.CreatedAt)
	as.Equal(f.Posts[0].UpdatedAt.Format(time.RFC3339), resp.Post.UpdatedAt)
	as.Equal(f.Posts[0].Kilograms.Float64, *resp.Post.Kilograms)
	as.Equal(f.Posts[0].URL.String, *resp.Post.Url)
	as.Equal(f.Posts[0].Visibility.String(), resp.Post.Visibility)
	as.Equal(false, resp.Post.IsEditable)
	as.Equal(f.Users[0].UUID.String(), resp.Post.CreatedBy.ID, "creator ID doesn't match")
	as.Equal(f.Users[0].Nickname, resp.Post.CreatedBy.Nickname, "creator nickname doesn't match")
	as.Equal(f.Users[0].AuthPhotoURL.String, resp.Post.CreatedBy.AvatarURL, "creator avatar URL doesn't match")
	as.Equal(f.Users[0].UUID.String(), resp.Post.Receiver.ID, "receiver ID doesn't match")
	as.Equal(f.Users[0].Nickname, resp.Post.Receiver.Nickname, "receiver nickname doesn't match")
	as.Equal(f.Users[0].AuthPhotoURL.String, resp.Post.Receiver.AvatarURL, "receiver avatar URL doesn't match")
	as.Equal(f.Users[1].UUID.String(), resp.Post.Provider.ID, "provider ID doesn't match")
	as.Equal(f.Users[1].Nickname, resp.Post.Provider.Nickname, "provider nickname doesn't match")
	as.Equal(f.Users[1].AuthPhotoURL.String, resp.Post.Provider.AvatarURL, "provider avatar URL doesn't match")
	as.Equal(f.Organization.UUID.String(), resp.Post.Organization.ID)
	as.Equal(f.Posts[0].PhotoFile.UUID.String(), resp.Post.Photo.ID)
	as.Equal(1, len(resp.Post.Files))
	as.Equal(f.Posts[0].Files[0].File.UUID.String(), resp.Post.Files[0].ID)

	// Check an actual CompletedOn field
	query = fmt.Sprintf(queryTemplate, f.Posts[2].UUID)
	err = as.testGqlQuery(query, f.Users[1].Nickname, &resp)
	as.NoError(err)

	wantDate = f.Posts[2].CompletedOn.Time.Format(domain.DateFormat)
	as.Equal(wantDate, *resp.Post.CompletedOn, "incorrect CompletedOn date")
}

func (as *ActionSuite) Test_PostsQuery() {
	f := createFixturesForPostQuery(as)

	type testCase struct {
		Name        string
		SearchText  string
		Destination string
		Origin      string
		TestUser    models.User
		ExpectError bool
		Test        func(t *testing.T)
	}

	const queryTemplate = `{ posts (searchText: %s, destination: %s, origin: %s)` + allPostFields + `}`

	var resp PostsResponse

	testCases := []testCase{
		{
			Name:        "default",
			SearchText:  "null",
			Destination: "null",
			Origin:      "null",
			TestUser:    f.Users[1],
			Test: func(t *testing.T) {
				as.Equal(2, len(resp.Posts))
				as.Equal(f.Posts[0].UUID.String(), resp.Posts[1].ID)
				as.Equal(f.Posts[1].UUID.String(), resp.Posts[0].ID)
			},
		},
		{
			Name:        "searchText filter",
			SearchText:  `"title 0"`,
			Destination: "null",
			Origin:      "null",
			TestUser:    f.Users[1],
			Test: func(t *testing.T) {
				as.Equal(1, len(resp.Posts))
				as.Equal(f.Posts[0].UUID.String(), resp.Posts[0].ID)
			},
		},
		{
			Name:        "destination filter",
			SearchText:  "null",
			Destination: `{description:"Australia",country:"AU"}`,
			Origin:      "null",
			TestUser:    f.Users[1],
			Test: func(t *testing.T) {
				as.Equal(1, len(resp.Posts))
				as.Equal(f.Posts[0].UUID.String(), resp.Posts[0].ID)
			},
		},
		{
			Name:        "origin filter",
			SearchText:  "null",
			Destination: "null",
			Origin:      `{description:"Australia",country:"AU"}`,
			TestUser:    f.Users[1],
			Test: func(t *testing.T) {
				as.Equal(1, len(resp.Posts))
				as.Equal(f.Posts[1].UUID.String(), resp.Posts[0].ID)
			},
		},
	}

	for _, tc := range testCases {
		query := fmt.Sprintf(queryTemplate, tc.SearchText, tc.Destination, tc.Origin)
		err := as.testGqlQuery(query, tc.TestUser.Nickname, &resp)

		if tc.ExpectError {
			as.Error(err)
		} else {
			as.NoError(err)
		}
		as.T().Run(tc.Name, tc.Test)
	}
}

func (as *ActionSuite) Test_UpdatePost() {
	t := as.T()

	f := createFixturesForUpdatePost(as)

	var postsResp PostResponse

	input := `id: "` + f.Posts[0].UUID.String() + `" photoID: "` + f.Files[0].UUID.String() + `"` +
		`   title: "title"
			description: "new description"
			destination: {description:"dest" country:"dc" latitude:1.1 longitude:2.2}
			origin: {description:"origin" country:"oc" latitude:3.3 longitude:4.4}
			size: TINY
			url: "example.com"
			kilograms: 22.22
			neededBefore: "2099-12-31"
			visibility: ALL
		`
	query := `mutation { post: updatePost(input: {` + input + `}) { id photo { id } title description
			neededBefore
			destination { description country latitude longitude}
			origin { description country latitude longitude}
			size url kilograms visibility isEditable}}`

	as.NoError(as.testGqlQuery(query, f.Users[0].Nickname, &postsResp))

	if err := as.DB.Load(&(f.Posts[0]), "PhotoFile", "Files"); err != nil {
		t.Errorf("failed to load post fixture, %s", err)
		t.FailNow()
	}

	as.Equal(f.Posts[0].UUID.String(), postsResp.Post.ID)
	as.Equal(f.Files[0].UUID.String(), postsResp.Post.Photo.ID)
	as.Equal("title", postsResp.Post.Title)
	as.Equal("new description", *postsResp.Post.Description)
	as.Equal("2099-12-31", *postsResp.Post.NeededBefore)
	as.Equal("dest", postsResp.Post.Destination.Description)
	as.Equal("dc", postsResp.Post.Destination.Country)
	as.Equal(1.1, postsResp.Post.Destination.Lat)
	as.Equal(2.2, postsResp.Post.Destination.Long)
	as.Equal("origin", postsResp.Post.Origin.Description)
	as.Equal("oc", postsResp.Post.Origin.Country)
	as.Equal(3.3, postsResp.Post.Origin.Lat)
	as.Equal(4.4, postsResp.Post.Origin.Long)
	as.Equal(models.PostSizeTiny, postsResp.Post.Size)
	as.Equal("example.com", *postsResp.Post.Url)
	as.Equal(22.22, *postsResp.Post.Kilograms)
	as.Equal("ALL", postsResp.Post.Visibility)
	as.Equal(true, postsResp.Post.IsEditable)

	// Attempt to edit a locked post
	input = `id: "` + f.Posts[0].UUID.String() + `" description: "new description"`
	query = `mutation { post: updatePost(input: {` + input + `}) { id status}}`

	as.Error(as.testGqlQuery(query, f.Users[1].Nickname, &postsResp))

	newNeededBefore := "2099-12-25"
	// Modify post's NeededBefore
	input = `id: "` + f.Posts[0].UUID.String() + `"
		neededBefore: "` + newNeededBefore + `"`
	query = `mutation { post: updatePost(input: {` + input + `}) { id neededBefore }}`

	as.NoError(as.testGqlQuery(query, f.Users[0].Nickname, &postsResp))
	as.Equal(newNeededBefore, *postsResp.Post.NeededBefore, "incorrect NeededBefore")

	// Null out post's nullable fields
	input = `id: "` + f.Posts[0].UUID.String() + `"`
	query = `mutation { post: updatePost(input: {` + input + `}) { id description url neededBefore kilograms
		photo { id } origin { description } meeting { id }  }}`

	postsResp = PostResponse{}
	as.NoError(as.testGqlQuery(query, f.Users[0].Nickname, &postsResp))
	as.Nil(postsResp.Post.Description, "Description is not nil")
	as.Nil(postsResp.Post.Url, "URL is not nil")
	as.Nil(postsResp.Post.NeededBefore, "NeededBefore is not nil")
	as.Nil(postsResp.Post.Kilograms, "Kilograms is not nil")
	as.Nil(postsResp.Post.Photo, "Photo is not nil")
	as.Nil(postsResp.Post.Origin, "Origin is not nil")
	as.Nil(postsResp.Post.Meeting, "Meeting is not nil")
}

func (as *ActionSuite) Test_CreatePost() {
	f := createFixturesForCreatePost(as)

	var postsResp PostResponse

	neededBefore := "2030-12-25"

	input := `orgID: "` + f.Organization.UUID.String() + `"` +
		`photoID: "` + f.File.UUID.String() + `"` +
		`
			type: REQUEST
			title: "title"
			description: "new description"
			destination: {description:"dest" country:"dc" latitude:1.1 longitude:2.2}
			origin: {description:"origin" country:"oc" latitude:3.3 longitude:4.4}
			size: TINY
			url: "example.com"
			visibility: ALL
			kilograms: 1.5
		`
	query := `mutation { post: createPost(input: {` + input + `}) { organization { id } photo { id } type title
			neededBefore description destination { description country latitude longitude }
			origin { description country latitude longitude }
			size url kilograms visibility }}`

	as.NoError(as.testGqlQuery(query, f.Users[0].Nickname, &postsResp))

	as.Equal(f.Organization.UUID.String(), postsResp.Post.Organization.ID)
	as.Equal(f.File.UUID.String(), postsResp.Post.Photo.ID)
	as.Equal(models.PostTypeRequest, postsResp.Post.Type)
	as.Equal("title", postsResp.Post.Title)
	as.Equal("new description", *postsResp.Post.Description)
	as.Nil(postsResp.Post.NeededBefore)
	as.Equal(models.PostStatus(""), postsResp.Post.Status)
	as.Equal("dest", postsResp.Post.Destination.Description)
	as.Equal("dc", postsResp.Post.Destination.Country)
	as.Equal(1.1, postsResp.Post.Destination.Lat)
	as.Equal(2.2, postsResp.Post.Destination.Long)
	as.Equal("origin", postsResp.Post.Origin.Description)
	as.Equal("oc", postsResp.Post.Origin.Country)
	as.Equal(3.3, postsResp.Post.Origin.Lat)
	as.Equal(4.4, postsResp.Post.Origin.Long)
	as.Equal(models.PostSizeTiny, postsResp.Post.Size)
	as.Equal("example.com", *postsResp.Post.Url)
	as.Equal(1.5, *postsResp.Post.Kilograms)
	as.Equal("ALL", postsResp.Post.Visibility)

	// meeting-based request
	input = `orgID: "` + f.Organization.UUID.String() + `"` +
		`meetingID: "` + f.Meetings[0].UUID.String() + `"` +
		`
			type: REQUEST
			title: "title"
			description: "new description"
			neededBefore: "` + neededBefore + `"
			destination: {description:"dest" country:"dc" latitude:1.1 longitude:2.2}
			size: TINY
			url: "example.com"
		`
	query = `mutation { post: createPost(input: {` + input + `}) {
		neededBefore destination { description country latitude longitude }
		meeting { id } }}`

	as.NoError(as.testGqlQuery(query, f.Users[0].Nickname, &postsResp))

	as.Equal(f.Meetings[0].UUID.String(), postsResp.Post.Meeting.ID)

	as.NoError(as.DB.Load(&f.Meetings[0]), "Location")
	as.Equal(f.Meetings[0].Location.Description, postsResp.Post.Destination.Description)

	as.NotNil(postsResp.Post.NeededBefore)
	as.Equal(neededBefore, *postsResp.Post.NeededBefore)

	as.Equal(f.Meetings[0].Location.Country, postsResp.Post.Destination.Country)
	as.Equal(f.Meetings[0].Location.Latitude.Float64, postsResp.Post.Destination.Lat)
	as.Equal(f.Meetings[0].Location.Longitude.Float64, postsResp.Post.Destination.Long)
}

func (as *ActionSuite) Test_UpdatePostStatus() {
	f := createFixturesForUpdatePostStatus(as)

	var postsResp PostResponse

	creator := f.Users[0]
	provider := f.Users[1]

	steps := []struct {
		status     models.PostStatus
		user       models.User
		providerID string
		wantErr    bool
	}{
		{status: models.PostStatusAccepted, user: provider, providerID: provider.UUID.String(), wantErr: true},
		{status: models.PostStatusAccepted, user: creator, providerID: provider.UUID.String(), wantErr: false},
		{status: models.PostStatusReceived, user: provider, wantErr: true},
		{status: models.PostStatusReceived, user: creator, wantErr: false},
		{status: models.PostStatusDelivered, user: provider, wantErr: false},
		{status: models.PostStatusCompleted, user: provider, wantErr: true},
		{status: models.PostStatusCompleted, user: creator, wantErr: false},
		{status: models.PostStatusRemoved, user: creator, wantErr: true},
	}

	for _, step := range steps {
		input := `id: "` + f.Posts[0].UUID.String() + `", status: ` + step.status.String()
		if step.providerID != "" {
			input += `, providerUserID: "` + step.providerID + `"`
		}
		query := `mutation { post: updatePostStatus(input: {` + input + `}) {id status completedOn}}`

		err := as.testGqlQuery(query, step.user.Nickname, &postsResp)
		if step.wantErr {
			as.Error(err, "user=%s, query=%s", step.user.Nickname, query)
			continue
		}

		as.NoError(err, "user=%s, query=%s", step.user.Nickname, query)
		as.Equal(step.status, postsResp.Post.Status)

		if step.status == models.PostStatusCompleted {
			as.NotNil(postsResp.Post.CompletedOn, "expected valid CompletedOn date.")
			as.Equal(time.Now().Format(domain.DateFormat), *postsResp.Post.CompletedOn,
				"incorrect CompletedOn date.")
		} else {
			as.Nil(postsResp.Post.CompletedOn, "expected nil CompletedOn field.")
		}
	}
}

func (as *ActionSuite) Test_UpdatePostStatus_DestroyPotentialProviders() {
	f := test.CreatePotentialProvidersFixtures(as.DB)
	users := f.Users

	var postsResp PostResponse

	creator := f.Users[0]
	provider := f.Users[1]

	post0 := f.Posts[0]
	post0.Status = models.PostStatusAccepted
	err := post0.Update()
	as.NoError(err, "unable to change Posts's status to prepare for test")

	steps := []struct {
		status    models.PostStatus
		user      models.User
		wantPPIDs []uuid.UUID
		wantErr   bool
	}{
		{status: models.PostStatusReceived, user: creator,
			wantPPIDs: []uuid.UUID{users[1].UUID, users[2].UUID, users[3].UUID}},
		{status: models.PostStatusDelivered, user: creator,
			wantPPIDs: []uuid.UUID{users[1].UUID, users[2].UUID, users[3].UUID}},
		{status: models.PostStatusCompleted, user: provider, wantErr: true},
		{status: models.PostStatusCompleted, user: creator, wantPPIDs: []uuid.UUID{}},
	}

	for _, step := range steps {
		input := `id: "` + f.Posts[0].UUID.String() + `", status: ` + step.status.String()
		query := `mutation { post: updatePostStatus(input: {` + input + `}) {id status potentialProviders {id}}}`

		err := as.testGqlQuery(query, step.user.Nickname, &postsResp)
		if step.wantErr {
			as.Error(err, "user=%s, query=%s", step.user.Nickname, query)
		} else {
			as.NoError(err, "user=%s, query=%s", step.user.Nickname, query)
			as.Equal(step.status, postsResp.Post.Status)
		}
	}
}<|MERGE_RESOLUTION|>--- conflicted
+++ resolved
@@ -2,10 +2,7 @@
 
 import (
 	"fmt"
-<<<<<<< HEAD
 	"testing"
-=======
->>>>>>> f7727cba
 	"time"
 
 	"github.com/gofrs/uuid"
@@ -92,14 +89,7 @@
 	} `json:"meeting"`
 }
 
-<<<<<<< HEAD
 const allPostFields = `{
-=======
-func (as *ActionSuite) Test_PostQuery() {
-	f := createFixturesForPostQuery(as)
-	const queryTemplate = `{ post(id: "%s")
-		{
->>>>>>> f7727cba
 			id
 		    type
 			createdBy { id nickname avatarURL }
@@ -109,13 +99,10 @@
 			organization { id }
 			title
 			description
-<<<<<<< HEAD
-=======
+			destination {description country latitude longitude}
 			neededBefore
 			completedOn
->>>>>>> f7727cba
 			destination {description country latitude longitude}
-			neededBefore
 			origin {description country latitude longitude}
 			size
 			status
@@ -134,9 +121,7 @@
 func (as *ActionSuite) Test_PostQuery() {
 	f := createFixturesForPostQuery(as)
 
-	query := `{ post(id: "` + f.Posts[0].UUID.String() + `")` + allPostFields + "}"
-
-	query := fmt.Sprintf(queryTemplate, f.Posts[0].UUID)
+	query := fmt.Sprintf(`{ post(id: "%s") %s }`, f.Posts[0].UUID, allPostFields)
 
 	var resp PostResponse
 
@@ -187,7 +172,7 @@
 	as.Equal(f.Posts[0].Files[0].File.UUID.String(), resp.Post.Files[0].ID)
 
 	// Check an actual CompletedOn field
-	query = fmt.Sprintf(queryTemplate, f.Posts[2].UUID)
+	query = fmt.Sprintf(`{ post(id: "%s") %s }`, f.Posts[2].UUID)
 	err = as.testGqlQuery(query, f.Users[1].Nickname, &resp)
 	as.NoError(err)
 
