--- conflicted
+++ resolved
@@ -111,16 +111,7 @@
 			createdAt
 			updatedAt
 			url
-<<<<<<< HEAD
 			kilograms
-=======
-			visibility
-			createdBy { id nickname avatarURL }
-			receiver { id nickname avatarURL }
-			provider { id nickname avatarURL }
-			organization { id }
-			photoID
->>>>>>> 95a3dbc9
 			photo { id }
 			files { id }
             meeting { id }
