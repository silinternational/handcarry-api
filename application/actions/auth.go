package actions

import (
	"fmt"
	"net/http"
	"strconv"
	"time"

	"github.com/gobuffalo/envy"

	"github.com/gobuffalo/buffalo/render"

	"github.com/gobuffalo/buffalo"
	"github.com/silinternational/handcarry-api/domain"
	"github.com/silinternational/handcarry-api/models"
)

type AuthError struct {
	Code    string `json:"Code"`
	Message string `json:"Message"`
}

type AuthOrgOption struct {
	ID      string `json:"ID"`
	Name    string `json:"Name"`
	LogoURL string `json:"LogoURL"`
}

type AuthUser struct {
	ID                   string          `json:"ID"`
	Name                 string          `json:"Name"`
	Nickname             string          `json:"Nickname"`
	Email                string          `json:"Email"`
	Organizations        []AuthOrgOption `json:"Organizations"`
	AccessToken          string          `json:"AccessToken"`
	AccessTokenExpiresAt int64           `json:"AccessTokenExpiresAt"`
}

type AuthResponse struct {
	Error          *AuthError       `json:"Error,omitempty"`
	AuthOrgOptions *[]AuthOrgOption `json:"AuthOrgOptions,omitempty"`
	RedirectURL    string           `json:"RedirectURL,omitempty"`
	User           *AuthUser        `json:"User,omitempty"`
}

func AuthLogin(c buffalo.Context) error {
	var clientID string

	clientID = c.Param("client_id")
	if clientID == "" {
		var ok bool
		clientID, ok = c.Session().Get("ClientID").(string)
		if !ok {
			return authError(c, http.StatusBadRequest, "MissingClientID", "client_id is required to login")
		}
	} else {
		c.Session().Set("ClientID", clientID)
	}

	var authEmail string
	var ok bool
	authEmail, ok = c.Session().Get("AuthEmail").(string)
	if !ok {
		authEmail = c.Param("authEmail")
		if authEmail == "" {
			return authError(c, http.StatusBadRequest, "MissingAuthEmail", "authEmail is required to login")
		}
		c.Session().Set("AuthEmail", authEmail)
	}

	returnTo := c.Param("ReturnTo")
	if returnTo == "" {
		returnTo = "/"
	}
	c.Session().Set("ReturnTo", returnTo)

	err := c.Session().Save()
	if err != nil {
		domain.Error(c, err.Error(), map[string]interface{}{"authEmail": authEmail})
		return authError(c, http.StatusInternalServerError, "ServerError", "unable to save session")
	}

	// find org for auth config and processing
	var orgID int
	oid := c.Param("org_id")
	if oid == "" {
		orgID = 0
	} else {
		orgID, _ = strconv.Atoi(oid)
	}

	var org models.Organization
	userOrgs, err := models.UserOrganizationFindByAuthEmail(authEmail, orgID)
	if len(userOrgs) == 1 {
		org = userOrgs[0].Organization
	}

	// no user_organization records yet, see if we have an organization for user's email domain
	if len(userOrgs) == 0 {
		org, err = models.OrganizationFindByDomain(domain.EmailDomain(authEmail))
		if err != nil {
			extras := map[string]interface{}{"authEmail": authEmail, "code": "UnableToFindOrgByEmail"}
			domain.Error(c, err.Error(), extras)
			return authError(c, http.StatusInternalServerError, "UnableToFindOrgByEmail", "unable to find organization by email domain")
		}
		if org.AuthType == "" {
			return authError(c, http.StatusNotFound, "OrgNotFound", "unable to find organization by email domain")
		}
	}

	// User has more than one organization affiliation, return list to choose from
	if len(userOrgs) > 1 {
		var orgOpts []AuthOrgOption
		for _, uo := range userOrgs {
			orgOpts = append(orgOpts, AuthOrgOption{
				ID:      strconv.Itoa(uo.ID),
				Name:    uo.Organization.Name,
				LogoURL: uo.Organization.Url.String, // TODO change to a logo url when one is added to organization
			})
		}

		resp := AuthResponse{
			AuthOrgOptions: &orgOpts,
		}
		return c.Render(200, render.JSON(resp))
	}

	// get auth provider for org to process login
	sp, err := org.GetAuthProvider()
	if err != nil {
		extras := map[string]interface{}{"authEmail": authEmail, "code": "UnableToLoadAuthProvider"}
		domain.Error(c, err.Error(), extras)
		return authError(c, http.StatusInternalServerError, "UnableToLoadAuthProvider",
			fmt.Sprintf("unable to load auth provider for '%s'", org.Name))
	}

	authResp := sp.Login(c)
	if authResp.Error != nil {
		extras := map[string]interface{}{"authEmail": authEmail, "code": "AuthError"}
		domain.Error(c, authResp.Error.Error(), extras)
		return authError(c, http.StatusBadRequest, "AuthError", authResp.Error.Error())
	}

	// if redirect url is present it is initial login, not return from auth provider yet
	if authResp.RedirectURL != "" {
		resp := AuthResponse{
			RedirectURL: authResp.RedirectURL,
		}

		return c.Render(200, render.JSON(resp))
	}

	// if we have an authuser, find or create user in local db and finish login
	var user models.User
	if authResp.AuthUser != nil {
		// login was success, clear session so new login can be initiated if needed
		c.Session().Clear()
		_ = c.Session().Save()

		err := user.FindOrCreateFromAuthUser(org.ID, authResp.AuthUser)
		if err != nil {
			return authError(c, http.StatusBadRequest, "AuthFailure", err.Error())
		}
	}

	accessToken, expiresAt, err := user.CreateAccessToken(org, clientID)
	if err != nil {
		extras := map[string]interface{}{"authEmail": authEmail, "code": "CreateAccessTokenFailure"}
		domain.Error(c, err.Error(), extras)
		return authError(c, http.StatusBadRequest, "CreateAccessTokenFailure", err.Error())
	}

	var uos []AuthOrgOption
	for _, uo := range user.Organizations {
		uos = append(uos, AuthOrgOption{
			ID:      uo.Uuid.String(),
			Name:    uo.Name,
			LogoURL: uo.Url.String,
		})
	}

	authUser := AuthUser{
		ID:                   user.Uuid.String(),
		Name:                 user.FirstName + " " + user.LastName,
		Nickname:             user.Nickname,
		Email:                user.Email,
		Organizations:        uos,
		AccessToken:          accessToken,
		AccessTokenExpiresAt: expiresAt,
	}

	// set person on rollbar session
	domain.RollbarSetPerson(c, authUser.ID, authUser.Nickname, authUser.Email)

	return c.Redirect(302, getLoginSuccessRedirectURL(authUser))
}

// returnAuthError takes a error code and message and renders AuthResponse to json and returns
func authError(c buffalo.Context, status int, code, message string) error {
	resp := AuthResponse{
		Error: &AuthError{
			Code:    code,
			Message: message,
		},
	}

	return c.Render(status, render.JSON(resp))
}

func AuthDestroy(c buffalo.Context) error {

	bearerToken := domain.GetBearerTokenFromRequest(c.Request())
	if bearerToken == "" {
		domain.Warn(c, "no Bearer token provided", map[string]interface{}{"code": "LogoutError"})
		return authError(c, 400, "LogoutError", "no Bearer token provided")
	}

	var uat models.UserAccessToken
	err := uat.FindByBearerToken(bearerToken)
	if err != nil {
		domain.Error(c, err.Error(), map[string]interface{}{"code": "LogoutError"})
		return authError(c, 500, "LogoutError", err.Error())
	}

<<<<<<< HEAD
	if uat == nil {
		domain.Warn(c, "access token not found", map[string]interface{}{"code": "LogoutError"})
		return authError(c, 404, "LogoutError", "access token not found")
	}

	// set person on rollbar session
	domain.RollbarSetPerson(c, uat.User.Uuid.String(), uat.User.Nickname, uat.User.Email)

=======
>>>>>>> 05abb0f7
	authPro, err := uat.UserOrganization.Organization.GetAuthProvider()
	if err != nil {
		domain.Error(c, err.Error(), map[string]interface{}{"code": "LogoutError"})
		return authError(c, 500, "LogoutError", err.Error())
	}

	authResp := authPro.Logout(c)
	if authResp.Error != nil {
		domain.Error(c, authResp.Error.Error(), map[string]interface{}{"code": "LogoutError"})
		return authError(c, 500, "LogoutError", authResp.Error.Error())
	}

	var response AuthResponse

	if authResp.RedirectURL != "" {
		var uat models.UserAccessToken
		err = uat.DeleteByBearerToken(bearerToken)
		if err != nil {
			domain.Error(c, err.Error(), map[string]interface{}{"code": "LogoutError"})
			return authError(c, 500, "LogoutError", err.Error())
		}
		c.Session().Clear()
		response.RedirectURL = authResp.RedirectURL
	}

	return c.Render(200, render.JSON(response))
}

func SetCurrentUser(next buffalo.Handler) buffalo.Handler {
	return func(c buffalo.Context) error {
		bearerToken := domain.GetBearerTokenFromRequest(c.Request())
		if bearerToken == "" {
			return fmt.Errorf("no Bearer token provided")
		}

		user, err := models.FindUserByAccessToken(bearerToken)
		if err != nil {
			return c.Error(401, fmt.Errorf("invalid bearer token"))
		}
		c.Set("current_user", user)

		// set person on rollbar session
		domain.RollbarSetPerson(c, user.Uuid.String(), user.Nickname, user.Email)
		msg := fmt.Sprintf("user %s authenticated with bearer token from ip %s", user.Email, c.Request().RemoteAddr)
		extras := map[string]interface{}{
			"user_id": user.ID,
			"email":   user.Email,
			"ip":      c.Request().RemoteAddr,
		}
		domain.Info(c, msg, extras)

		return next(c)
	}
}

// getLoginSuccessRedirectURL generates the URL for redirection after a successful login
func getLoginSuccessRedirectURL(authUser AuthUser) string {
	uiUrl := envy.Get("UI_URL", "/")

	tokenExpiry := time.Unix(authUser.AccessTokenExpiresAt, 0).Format(time.RFC3339)
	url := fmt.Sprintf("%s?token_type=Bearer&expires_utc=%s&access_token=%s",
		uiUrl, tokenExpiry, authUser.AccessToken)

	return url
}<|MERGE_RESOLUTION|>--- conflicted
+++ resolved
@@ -222,7 +222,6 @@
 		return authError(c, 500, "LogoutError", err.Error())
 	}
 
-<<<<<<< HEAD
 	if uat == nil {
 		domain.Warn(c, "access token not found", map[string]interface{}{"code": "LogoutError"})
 		return authError(c, 404, "LogoutError", "access token not found")
@@ -231,8 +230,6 @@
 	// set person on rollbar session
 	domain.RollbarSetPerson(c, uat.User.Uuid.String(), uat.User.Nickname, uat.User.Email)
 
-=======
->>>>>>> 05abb0f7
 	authPro, err := uat.UserOrganization.Organization.GetAuthProvider()
 	if err != nil {
 		domain.Error(c, err.Error(), map[string]interface{}{"code": "LogoutError"})
