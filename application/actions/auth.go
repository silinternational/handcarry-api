--- conflicted
+++ resolved
@@ -31,13 +31,8 @@
 	ExpiresUTCParam = "expires-utc"
 
 	// http params for the Invite type and code
-<<<<<<< HEAD
-	InviteCode        = "code"
-	InviteTypeMeeting = "meeting"
-=======
 	InviteCodeParam        = "code"
 	InviteTypeMeetingParam = "meeting"
->>>>>>> 3cef1445
 
 	// session keys for using invites for authentication
 	InviteTypeSessionKey       = "InviteType"
@@ -72,20 +67,6 @@
 	Type     string `json:"type"`
 	Name     string `json:"name"`
 	ImageURL string `json:"imageURL"`
-<<<<<<< HEAD
-=======
-}
-
-type AuthUser struct {
-	ID                   string          `json:"ID"`
-	Name                 string          `json:"Name"`
-	Nickname             string          `json:"Nickname"`
-	Email                string          `json:"Email"`
-	Organizations        []AuthOrgOption `json:"Organizations"`
-	AccessToken          string          `json:"AccessToken"`
-	AccessTokenExpiresAt int64           `json:"AccessTokenExpiresAt"`
-	IsNew                bool            `json:"IsNew"`
->>>>>>> 3cef1445
 }
 
 type AuthUser struct {
@@ -118,11 +99,7 @@
 
 // Gets info about an invite object (e.g. a meeting) based on an invite `code`
 func getAuthInviteResponse(c buffalo.Context) (authInviteResponse, error) {
-<<<<<<< HEAD
-	inviteCode := c.Param(InviteCode)
-=======
 	inviteCode := c.Param(InviteCodeParam)
->>>>>>> 3cef1445
 
 	if inviteCode == "" {
 		return authInviteResponse{}, authRequestError(c, http.StatusBadRequest, domain.ErrorInvalidInviteCode,
@@ -137,19 +114,11 @@
 			"error validating Invite Code: "+err.Error(), extras)
 	}
 
-<<<<<<< HEAD
-	c.Session().Set(InviteTypeSessionKey, InviteTypeMeeting)
-	c.Session().Set(InviteObjectUUIDSessionKey, meeting.UUID.String())
-
-	resp := authInviteResponse{
-		Type: InviteTypeMeeting,
-=======
 	c.Session().Set(InviteTypeSessionKey, InviteTypeMeetingParam)
 	c.Session().Set(InviteObjectUUIDSessionKey, meeting.UUID.String())
 
 	resp := authInviteResponse{
 		Type: InviteTypeMeetingParam,
->>>>>>> 3cef1445
 		Name: meeting.Name,
 	}
 	if meeting.ImageFileID.Valid {
@@ -173,13 +142,7 @@
 	return c.Render(http.StatusOK, render.JSON(resp))
 }
 
-<<<<<<< HEAD
 func getUserOrgs(c buffalo.Context, authEmail string) (models.UserOrganizations, error) {
-=======
-func getOrgAndUserOrgs(
-	authEmail string,
-	c buffalo.Context) (models.Organization, models.UserOrganizations, error) {
->>>>>>> 3cef1445
 	var orgID int
 	oid := c.Param(OrgIDParam)
 
@@ -292,62 +255,6 @@
 
 	// If no matching Org, then use social login
 	return finishSocialAuthRequest(c, authEmail, extras)
-}
-
-// Decide whether an invitee should use social login or org-based login
-func inviteAuthRequest(c buffalo.Context, authEmail, inviteType string) error {
-
-	extras := map[string]interface{}{"authEmail": authEmail, "inviteType": inviteType}
-	if inviteType == "" {
-		return authRequestError(c, http.StatusBadRequest, domain.ErrorCannotFindOrg,
-			"unable to find an organization for this user", extras)
-	}
-
-	switch inviteType {
-	case InviteTypeMeeting:
-		return meetingAuthRequest(c, authEmail, extras)
-	default:
-		return authRequestError(c, http.StatusBadRequest, domain.ErrorInvalidInviteType,
-			"Invite Type '"+inviteType+"' is not valid.", extras)
-	}
-
-	return nil
-}
-
-// stub for social logins
-func finishSocialAuthRequest(c buffalo.Context, authEmail string, extras map[string]interface{}) error {
-	return authRequestError(c, http.StatusInternalServerError, "ErrorNotImplemented",
-		"Not ready to do non-Org invite authentication", extras)
-}
-
-// Decide whether a meeting invitee should use social login or org-based login
-func meetingAuthRequest(c buffalo.Context, authEmail string, extras map[string]interface{}) error {
-	meetingUUID, ok := c.Session().Get(InviteObjectUUIDSessionKey).(string)
-	if !ok {
-		return authRequestError(c, http.StatusBadRequest, domain.ErrorMissingSessionInviteObjectUUID,
-			InviteObjectUUIDSessionKey+" session entry is required to complete login for an invite",
-			extras)
-	}
-
-	var meeting models.Meeting
-	if err := meeting.FindByUUID(meetingUUID); err != nil {
-		return authRequestError(c, http.StatusNotFound, domain.ErrorInvalidSessionInviteObjectUUID,
-			InviteObjectUUIDSessionKey+" session entry caused an error finding the related meeting: "+err.Error(),
-			extras)
-	}
-
-	// find org for auth config and processing
-	org, userOrgs, err := getOrgAndUserOrgs(authEmail, c)
-	if err != nil {
-		if domain.IsOtherThanNoRows(err) {
-			return authRequestError(c, http.StatusInternalServerError, domain.ErrorFindingOrgUserOrgs,
-				fmt.Sprintf("error getting org and userOrgs ... %v", err), extras)
-		}
-		// Couldn't find org, so use non-org login
-		return finishSocialAuthRequest(c, authEmail, extras)
-	}
-
-	return finishOrgBasedAuthRequest(c, authEmail, org, userOrgs, extras)
 }
 
 // Decide whether an invitee should use social login or org-based login
@@ -408,7 +315,6 @@
 }
 
 func finishOrgBasedAuthRequest(c buffalo.Context, authEmail string,
-<<<<<<< HEAD
 	userOrgs models.UserOrganizations, extras map[string]interface{}) error {
 
 	authOptions := []authOption{}
@@ -423,35 +329,6 @@
 
 	// Reply with a 200 and leave it to the UI to do the redirect
 	return c.Render(http.StatusOK, render.JSON(authOptions))
-=======
-	org models.Organization, userOrgs models.UserOrganizations,
-	extras map[string]interface{}) error {
-
-	// User has more than one organization affiliation, return list to choose from
-	if len(userOrgs) > 1 {
-		return provideOrgOptions(userOrgs, c)
-	}
-
-	orgID := org.UUID.String()
-	c.Session().Set(OrgIDSessionKey, orgID)
-
-	sp, err := org.GetAuthProvider(authEmail)
-	if err != nil {
-		return authRequestError(c, http.StatusInternalServerError, domain.ErrorLoadingAuthProvider,
-			fmt.Sprintf("unable to load auth provider for '%s' ... %v", org.Name, err), extras)
-	}
-
-	redirectURL, err := sp.AuthRequest(c)
-	if err != nil {
-		return authRequestError(c, http.StatusInternalServerError, domain.ErrorGettingAuthURL,
-			fmt.Sprintf("unable to determine what the authentication url should be for '%s' ... %v", org.Name, err))
-	}
-
-	resp := AuthResponse{RedirectURL: redirectURL}
-
-	// Reply with a 200 and leave it to the UI to do the redirect
-	return c.Render(http.StatusOK, render.JSON(resp))
->>>>>>> 3cef1445
 }
 
 func authRequest(c buffalo.Context) error {
@@ -474,11 +351,7 @@
 
 	getOrSetReturnTo(c)
 
-<<<<<<< HEAD
 	// If there is an invite in the Session, use the invite Auth Request process
-=======
-	// Check for an invite in the Session
->>>>>>> 3cef1445
 	inviteType, ok := c.Session().Get(InviteTypeSessionKey).(string)
 	if ok {
 		return inviteAuthRequest(c, authEmail, inviteType)
@@ -489,7 +362,6 @@
 	// find org for auth config and processing
 	userOrgs, err := getUserOrgs(c, authEmail)
 	if err != nil {
-<<<<<<< HEAD
 		return authRequestError(c, http.StatusNotFound, domain.ErrorFindingUserOrgs,
 			"error getting UserOrganizations: "+err.Error(), extras)
 	}
@@ -525,25 +397,6 @@
 	var meeting models.Meeting
 	if err := meeting.FindByUUID(meetingUUID); err != nil {
 		domain.Error(c, "expected to find a Meeting but got "+err.Error())
-=======
-		if domain.IsOtherThanNoRows(err) {
-			return authRequestError(c, http.StatusInternalServerError, domain.ErrorFindingOrgUserOrgs,
-				fmt.Sprintf("error getting org and userOrgs ... %v", err), extras)
-		}
-		extras["email"] = authEmail
-		return authRequestError(c, http.StatusNotFound, domain.ErrorFindingOrgUserOrgs,
-			"Could not find org or userOrgs", extras)
-	}
-
-	return finishOrgBasedAuthRequest(c, authEmail, org, userOrgs, extras)
-}
-
-// If there is a MeetingInvite for this user, then ensure there is also a
-// MeetingParticipant for them.
-func ensureMeetingParticipant(c buffalo.Context, meetingUUID string, user models.User) {
-	var meeting models.Meeting
-	if err := meeting.FindByUUID(meetingUUID); err != nil {
-		domain.Error(c, "expected to find a Meeting but got "+err.Error())
 	}
 
 	// If there is already a MeetingParticipant record for this user, we're done
@@ -565,63 +418,14 @@
 
 	if err := participant.CreateFromInvite(invite, user.ID); err != nil {
 		domain.Error(c, "error creating a MeetingParticipant: "+err.Error())
->>>>>>> 3cef1445
-	}
-}
-
-<<<<<<< HEAD
-	// If there is already a MeetingParticipant record for this user, we're done
-	var participant models.MeetingParticipant
-	if err := participant.FindByMeetingIDAndUserID(meeting.ID, user.ID); err != nil {
-		if domain.IsOtherThanNoRows(err) {
-			domain.Error(c, "error finding a MeetingParticpant: "+err.Error())
-		}
-	} else {
-		return
-	}
-
-	// Try to create a MeetingParticipant record for this user.
-	var invite models.MeetingInvite
-	if err := invite.FindByMeetingIDAndEmail(meeting.ID, user.Email); err != nil {
-		domain.Error(c, "expected to find a MeetingInvite but got "+err.Error())
-		return
-	}
-
-	if err := participant.CreateForInvite(invite, user.ID); err != nil {
-		domain.Error(c, "error creating a MeetingParticipant: "+err.Error())
-	}
-=======
+	}
+}
+
 // Deals with the situation when a user logins as a response to an invite
 func dealWithInviteFromCallback(c buffalo.Context, inviteType, objectUUID string, user models.User) {
 
 	switch inviteType {
 	case InviteTypeMeetingParam:
-		ensureMeetingParticipant(c, objectUUID, user)
-	default:
-		domain.Error(c, "incorrect meeting invite type in session: "+inviteType)
-	}
-}
-
-func getInviteInfoFromSession(c buffalo.Context) (string, string) {
-	inviteType, ok := c.Session().Get(InviteTypeSessionKey).(string)
-	if !ok {
-		return "", ""
-	}
-
-	objectUUID, ok := c.Session().Get(InviteObjectUUIDSessionKey).(string)
-	if !ok {
-		domain.Error(c, "got meeting invite type from session but not its UUID")
-		return "", ""
-	}
-	return inviteType, objectUUID
->>>>>>> 3cef1445
-}
-
-// Deals with the situation when a user logins as a response to an invite
-func dealWithInviteFromCallback(c buffalo.Context, inviteType, objectUUID string, user models.User) {
-
-	switch inviteType {
-	case InviteTypeMeeting:
 		ensureMeetingParticipant(c, objectUUID, user)
 	default:
 		domain.Error(c, "incorrect meeting invite type in session: "+inviteType)
