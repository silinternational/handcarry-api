--- conflicted
+++ resolved
@@ -224,17 +224,6 @@
 		return authError(c, 500, "LogoutError", err.Error())
 	}
 
-<<<<<<< HEAD
-=======
-	if uat == nil {
-		domain.RollbarError(c, rollbar.ERR, err, map[string]interface{}{"code": "LogoutError"})
-		return authError(c, 404, "LogoutError", "access token not found")
-	}
-
-	// set person on rollbar session
-	domain.RollbarSetPerson(c, uat.User.Uuid.String(), uat.User.Nickname, uat.User.Email)
-
->>>>>>> 1cdfb6e3
 	authPro, err := uat.UserOrganization.Organization.GetAuthProvider()
 	if err != nil {
 		domain.RollbarError(c, rollbar.ERR, err, map[string]interface{}{"code": "LogoutError"})
