--- conflicted
+++ resolved
@@ -163,63 +163,10 @@
 	return nil
 }
 
-<<<<<<< HEAD
-// DestroyWithPostUUIDAndUserID meant for when a user removes themself as a PotentialProvider
-func (p *PotentialProvider) DestroyWithPostUUIDAndUserID(postUUID string, userID int, currentUser User) error {
-	if err := p.FindWithPostUUIDAndUserID(postUUID, userID, currentUser); err != nil {
-		return errors.New("unable to find PotentialProvider in order to delete it: " + err.Error())
-	}
-
-	if err := DB.Destroy(p); err != nil {
-		return err
-	}
-
-	eventData := PotentialProviderEventData{
-		UserID: p.UserID,
-		PostID: p.PostID,
-	}
-
-	e := events.Event{
-		Kind:    domain.EventApiPotentialProviderSelfDestroyed,
-		Message: "Potential Provider self destroyed",
-		Payload: events.Payload{"eventData": eventData},
-	}
-
-	emitEvent(e)
-	return nil
+func (p *PotentialProvider) Destroy() error {
+	return DB.Destroy(p)
 }
 
-// DestroyWithPostUUIDAndUserUUID meant for when a Requester removes another user as a PotentialProvider
-func (p *PotentialProvider) DestroyWithPostUUIDAndUserUUID(postUUID, userUUID string, currentUser User) error {
-	if err := p.FindWithPostUUIDAndUserUUID(postUUID, userUUID, currentUser); err != nil {
-		return errors.New("unable to find PotentialProvider in order to delete it: " + err.Error())
-	}
-
-	if err := DB.Destroy(p); err != nil {
-		return err
-	}
-
-	eventData := PotentialProviderEventData{
-		UserID: p.UserID,
-		PostID: p.PostID,
-	}
-
-	e := events.Event{
-		Kind:    domain.EventApiPotentialProviderRejected,
-		Message: "Potential Provider destroyed",
-		Payload: events.Payload{"eventData": eventData},
-	}
-
-	emitEvent(e)
-	return nil
-=======
-func (p *PotentialProvider) Destroy() error {
-	return DB.Destroy(p)
->>>>>>> 70e4e76f
-}
-
-// DestroyAllWithPostUUID is meant to be called when PotentialProviders are no longer needed for a Post,
-// e.g. when it is Completed
 func (p *PotentialProviders) DestroyAllWithPostUUID(postUUID string, currentUser User) error {
 	var post Post
 	if err := post.FindByUUID(postUUID); err != nil {
@@ -231,13 +178,8 @@
 			currentUser.ID, post.ID)
 	}
 
-<<<<<<< HEAD
-	DB.Where("post_id = ?", post.ID).All(p)
-
-=======
 	if err := DB.Where("post_id = ?", post.ID).All(p); err != nil {
 		return errors.New("unable to find Post's Potential Providers in order to remove them: " + err.Error())
 	}
->>>>>>> 70e4e76f
 	return DB.Destroy(p)
 }