package models

import (
	"crypto/md5"
	"crypto/sha256"
	"encoding/json"
	"fmt"
	"strings"
	"time"

	"github.com/gobuffalo/events"
	"github.com/gobuffalo/nulls"
	"github.com/gobuffalo/pop"
	"github.com/gobuffalo/validate"
	"github.com/gobuffalo/validate/validators"
	"github.com/gofrs/uuid"
	"github.com/pkg/errors"
	"github.com/silinternational/wecarry-api/auth"
	"github.com/silinternational/wecarry-api/domain"
)

// These values are used by GraphQL to reference the names of the Post relationships on the User model.
const (
	PostsCreated   string = "PostsCreated"
	PostsReceiving string = "PostsReceiving"
	PostsProviding string = "PostsProviding"
)

type UserAdminRole string

const (
	UserAdminRoleSuperAdmin UserAdminRole = "SUPERADMIN"
	UserAdminRoleSalesAdmin UserAdminRole = "SALESADMIN"
	UserAdminRoleAdmin      UserAdminRole = "ADMIN"
	UserAdminRoleUser       UserAdminRole = "USER"
)

func (e UserAdminRole) IsValid() bool {
	switch e {
	case UserAdminRoleSuperAdmin, UserAdminRoleSalesAdmin, UserAdminRoleAdmin, UserAdminRoleUser:
		return true
	}
	return false
}

func (e UserAdminRole) String() string {
	return string(e)
}

// User model
type User struct {
	ID                int               `json:"id" db:"id"`
	CreatedAt         time.Time         `json:"created_at" db:"created_at"`
	UpdatedAt         time.Time         `json:"updated_at" db:"updated_at"`
	Email             string            `json:"email" db:"email"`
	FirstName         string            `json:"first_name" db:"first_name"`
	LastName          string            `json:"last_name" db:"last_name"`
	Nickname          string            `json:"nickname" db:"nickname"`
	AdminRole         UserAdminRole     `json:"admin_role" db:"admin_role"`
	UUID              uuid.UUID         `json:"uuid" db:"uuid"`
	PhotoFileID       nulls.Int         `json:"photo_file_id" db:"photo_file_id"`
	AuthPhotoURL      nulls.String      `json:"auth_photo_url" db:"auth_photo_url"`
	LocationID        nulls.Int         `json:"location_id" db:"location_id"`
	AccessTokens      []UserAccessToken `has_many:"user_access_tokens" json:"-"`
	Organizations     Organizations     `many_to_many:"user_organizations" order_by:"name asc" json:"-"`
	UserOrganizations UserOrganizations `has_many:"user_organizations" json:"-"`
	UserPreferences   UserPreferences   `has_many:"user_preferences" json:"-"`
	PostsCreated      Posts             `has_many:"posts" fk_id:"created_by_id" order_by:"updated_at desc"`
	PostsProviding    Posts             `has_many:"posts" fk_id:"provider_id" order_by:"updated_at desc"`
	PostsReceiving    Posts             `has_many:"posts" fk_id:"receiver_id" order_by:"updated_at desc"`
	PhotoFile         File              `belongs_to:"files"`
	Location          Location          `belongs_to:"locations"`
}

// String can be helpful for serializing the model
func (u User) String() string {
	ju, _ := json.Marshal(u)
	return string(ju)
}

// Users is merely for convenience and brevity
type Users []User

// String can be helpful for serializing the model
func (u Users) String() string {
	ju, _ := json.Marshal(u)
	return string(ju)
}

// Validate gets run every time you call a "pop.Validate*" (pop.ValidateAndSave, pop.ValidateAndCreate, pop.ValidateAndUpdate) method.
func (u *User) Validate(tx *pop.Connection) (*validate.Errors, error) {
	return validate.Validate(
		&validators.StringIsPresent{Field: u.Email, Name: "Email"},
		&validators.StringIsPresent{Field: u.FirstName, Name: "FirstName"},
		&validators.StringIsPresent{Field: u.LastName, Name: "LastName"},
		&validators.StringIsPresent{Field: u.Nickname, Name: "Nickname"},
		&validators.UUIDIsPresent{Field: u.UUID, Name: "UUID"},
		&NullsStringIsURL{Field: u.AuthPhotoURL, Name: "AuthPhotoURL"},
	), nil
}

// ValidateCreate gets run every time you call "pop.ValidateAndCreate" method.
func (u *User) ValidateCreate(tx *pop.Connection) (*validate.Errors, error) {
	return validate.NewErrors(), nil
}

// ValidateUpdate gets run every time you call "pop.ValidateAndUpdate" method.
func (u *User) ValidateUpdate(tx *pop.Connection) (*validate.Errors, error) {
	return validate.NewErrors(), nil
}

// All retrieves all Users from the database.
func (u *Users) All() error {
	return DB.Order("nickname asc").All(u)
}

// CreateAccessToken - Create and store new UserAccessToken
func (u *User) CreateAccessToken(org Organization, clientID string) (string, int64, error) {
	if clientID == "" {
		return "", 0, fmt.Errorf("cannot create token with empty clientID for user %s", u.Nickname)
	}

	token, _ := getRandomToken()
	hash := HashClientIdAccessToken(clientID + token)
	expireAt := createAccessTokenExpiry()

	userOrg, err := u.FindUserOrganization(org)
	if err != nil {
		return "", 0, err
	}

	userAccessToken := &UserAccessToken{
		UserID:             u.ID,
		UserOrganizationID: userOrg.ID,
		AccessToken:        hash,
		ExpiresAt:          expireAt,
	}

	if err := DB.Save(userAccessToken); err != nil {
		return "", 0, err
	}

	return token, expireAt.UTC().Unix(), nil
}

func (u *User) GetOrgIDs() []int {
	// ignore the error and allow the user's Organizations to be an empty slice.
	_ = DB.Load(u, "Organizations")

	s := make([]int, len(u.Organizations))
	for i, v := range u.Organizations {
		s[i] = v.ID
	}

	return s
}

func (u *User) FindOrCreateFromAuthUser(orgID int, authUser *auth.User) error {
	var userOrgs UserOrganizations
	err := userOrgs.FindByAuthEmail(authUser.Email, orgID)
	if err != nil {
		return errors.WithStack(err)
	}

	if len(userOrgs) > 1 {
		return fmt.Errorf("too many user organizations found (%v), data integrity problem", len(userOrgs))
	}

	if len(userOrgs) == 1 {
		if userOrgs[0].AuthID != authUser.UserID {
			return errors.New("a user in this organization with this email address already exists with different user id")
		}
		err = DB.Where("uuid = ?", userOrgs[0].User.UUID).First(u)
		if err != nil {
			return errors.WithStack(err)
		}
	}

	newUser := true
	if u.ID != 0 {
		newUser = false
	}

	// update attributes from authUser
	u.FirstName = authUser.FirstName
	u.LastName = authUser.LastName
	u.Email = authUser.Email

	if authUser.PhotoURL != "" {
		u.AuthPhotoURL = nulls.NewString(authUser.PhotoURL)
	}

	// if new user they will need a uuid and a unique Nickname
	if newUser {
		u.UUID = domain.GetUUID()

		u.Nickname = authUser.Nickname
		if err := u.uniquifyNickname(); err != nil {
			return err
		}
	}

	err = DB.Save(u)
	if err != nil {
		return fmt.Errorf("unable to create new user record: %s", err.Error())
	}

	if len(userOrgs) == 0 {
		userOrg := &UserOrganization{
			OrganizationID: orgID,
			UserID:         u.ID,
			Role:           UserOrganizationRoleUser,
			AuthID:         authUser.UserID,
			AuthEmail:      u.Email,
			LastLogin:      time.Now(),
		}
		err = DB.Save(userOrg)
		if err != nil {
			return fmt.Errorf("unable to create new user_organization record: %s", err.Error())
		}
	}

	if newUser {
		e := events.Event{
			Kind:    domain.EventApiUserCreated,
			Message: "Nickname: " + u.Nickname + "  UUID: " + u.UUID.String(),
			Payload: events.Payload{"user": u},
		}
		emitEvent(e)
	}

	// reload user
	// err = DB.Eager().Where("id = ?", u.ID).First(u)
	// if err != nil {
	// 	return fmt.Errorf("unable to reload user after update: %s", err)
	// }

	return nil
}

// CanCreateOrganization returns true if the given user is allowed to create organizations
func (u *User) CanCreateOrganization() bool {
	return u.AdminRole == UserAdminRoleSuperAdmin || u.AdminRole == UserAdminRoleSalesAdmin
}

func (u *User) CanEditOrganization(orgId int) bool {
	// make sure we're checking current user orgs
	err := DB.Load(u, "UserOrganizations")
	if err != nil {
		return false
	}

	for _, uo := range u.UserOrganizations {
		if uo.OrganizationID == orgId && uo.Role == UserOrganizationRoleAdmin {
			return true
		}
	}

	return false
}

// canEditAllPosts indicates whether the user is allowed to edit all posts.
func (u *User) canEditAllPosts() bool {
	return u.AdminRole == UserAdminRoleSuperAdmin
}

// CanUpdatePostStatus indicates whether the user is allowed to change the post status.
func (u *User) CanUpdatePostStatus(post Post, newStatus PostStatus) bool {
	if u.AdminRole == UserAdminRoleSuperAdmin {
		return true
	}

	// post creator can make any status changes
	if u.ID == post.CreatedByID {
		return true
	}

	// others can only make limited changes
	return post.canUserChangeStatus(*u, newStatus)
}

// FindByUUID find a User with the given UUID and loads it from the database.
func (u *User) FindByUUID(uuid string) error {
	if uuid == "" {
		return errors.New("error: uuid must not be blank")
	}

	if err := DB.Where("uuid = ?", uuid).First(u); err != nil {
		return fmt.Errorf("error finding user by uuid: %s", err.Error())
	}

	return nil
}

func (u *User) FindByID(id int, eagerFields ...string) error {
	if id <= 0 {
		return errors.New("error finding user: id must be a positive number")
	}

	if err := DB.Eager(eagerFields...).Find(u, id); err != nil {
		return fmt.Errorf("error finding user by id: %v, ... %v", id, err.Error())
	}

	return nil
}

// HashClientIdAccessToken just returns a sha256.Sum256 of the input value
func HashClientIdAccessToken(accessToken string) string {
	return fmt.Sprintf("%x", sha256.Sum256([]byte(accessToken)))
}

func (u *User) GetOrganizations() ([]Organization, error) {
	if err := DB.Load(u, "Organizations"); err != nil {
		return nil, fmt.Errorf("error getting organizations for user id %v ... %v", u.ID, err)
	}

	return u.Organizations, nil
}

func (u *User) FindUserOrganization(org Organization) (UserOrganization, error) {
	var userOrg UserOrganization
	if err := DB.Where("user_id = ? AND organization_id = ?", u.ID, org.ID).First(&userOrg); err != nil {
		return UserOrganization{}, fmt.Errorf("association not found for user '%v' and org '%v' (%s)", u.Nickname, org.Name, err.Error())
	}

	return userOrg, nil
}

func (u *User) GetPosts(postRole string) ([]Post, error) {
	if err := DB.Load(u, postRole); err != nil {
		return nil, fmt.Errorf("error getting posts for user id %v ... %v", u.ID, err)
	}

	var posts Posts
	switch postRole {
	case PostsCreated:
		posts = u.PostsCreated

	case PostsReceiving:
		posts = u.PostsReceiving

	case PostsProviding:
		posts = u.PostsProviding
	}

	return posts, nil
}

// AttachPhoto assigns a previously-stored File to this User as a profile photo
func (u *User) AttachPhoto(fileID string) (File, error) {
	var f File
	if err := f.FindByUUID(fileID); err != nil {
		return f, err
	}

	u.PhotoFileID = nulls.NewInt(f.ID)
	if err := DB.Save(u); err != nil {
		return f, err
	}

	return f, nil
}

// GetPhotoURL retrieves the photo URL from the attached file
func (u *User) GetPhotoURL() (*string, error) {
	if err := DB.Load(u, "PhotoFile"); err != nil {
		return nil, err
	}

	if !u.PhotoFileID.Valid {
		if u.AuthPhotoURL.Valid {
			return &u.AuthPhotoURL.String, nil
		}
		// ref: https://en.gravatar.com/site/implement/images/
		hash := md5.Sum([]byte(strings.ToLower(strings.TrimSpace(u.Email))))
		url := fmt.Sprintf("https://www.gravatar.com/avatar/%x.jpg?s=200&d=mp", hash)
		return &url, nil
	}

	if err := u.PhotoFile.refreshURL(); err != nil {
		return nil, err
	}
	return &u.PhotoFile.URL, nil
}

// Save wraps DB.Save() call to check for errors and operate on attached object
func (u *User) Save() error {
	if u.UUID.Version() == 0 {
		u.UUID = domain.GetUUID()
	}
	validationErrs, err := u.Validate(DB)
	if validationErrs != nil && validationErrs.HasAny() {
		return errors.New(flattenPopErrors(validationErrs))
	}
	if err != nil {
		return err
	}

	return DB.Save(u)
}

func (u *User) uniquifyNickname() error {

	simpleNN := u.Nickname
	if simpleNN == "" {
		simpleNN = u.FirstName
		if len(u.LastName) > 0 {
			simpleNN = u.FirstName + u.LastName[:1]
		}
	}

	var err error

	// User the first nickname prefix that makes it unique
	for _, p := range allPrefixes() {
		u.Nickname = p + simpleNN

		var existingUser User
		err = DB.Where("nickname = ?", u.Nickname).First(&existingUser)

		// We didn't find a match, so we're good with the current nickname
		if existingUser.Nickname == "" {
			return nil
		}

	}

	if err != nil {
		return fmt.Errorf("last error looking for unique nickname for existingUser %v ... %v", u.UUID, err)
	}

	return fmt.Errorf("failed finding unique nickname for user %s %s", u.FirstName, u.LastName)
}

// GetLocation reads the location record, if it exists, and returns the Location object.
func (u *User) GetLocation() (*Location, error) {
	if !u.LocationID.Valid {
		return nil, nil
	}
	location := Location{}
	if err := DB.Find(&location, u.LocationID); err != nil {
		return nil, err
	}

	return &location, nil
}

// SetLocation sets the user location fields, creating a new record in the database if necessary.
func (u *User) SetLocation(location Location) error {
	if u.LocationID.Valid {
		location.ID = u.LocationID.Int
		u.Location = location
		return DB.Update(&u.Location)
	}
	if err := DB.Create(&location); err != nil {
		return err
	}
	u.LocationID = nulls.NewInt(location.ID)
	return DB.Update(u)
}

type UnreadThread struct {
	ThreadUUID uuid.UUID
	Count      int
}

// UnreadMessageCount returns an entry for each thread that has other users' messages
// that have not yet been read by this this user.
func (u *User) UnreadMessageCount() ([]UnreadThread, error) {
	emptyUnreads := []UnreadThread{}

	threadPs := ThreadParticipants{}
	if err := DB.Eager("Thread").Where("user_id = ?", u.ID).All(&threadPs); err != nil {
		return emptyUnreads, err
	}

	unreads := []UnreadThread{}

	for _, tp := range threadPs {
		msgCount, err := tp.Thread.UnreadMessageCount(u.ID, tp.LastViewedAt)
		if err != nil {
			domain.ErrLogger.Printf("error getting count of unread messages for thread %s ... %v",
				tp.Thread.UUID, err)
			continue
		}

		if msgCount > 0 {
			unreads = append(unreads, UnreadThread{ThreadUUID: tp.Thread.UUID, Count: msgCount})
		}
	}

	return unreads, nil
}

// GetThreads finds all threads that the user is participating in.
func (u *User) GetThreads() (Threads, error) {
	var t Threads
	query := DB.Q().
		LeftJoin("thread_participants tp", "threads.id = tp.thread_id").
		Where("tp.user_id = ?", u.ID).
		Order("updated_at desc")
	if err := query.All(&t); err != nil {
		return nil, err
	}

	return t, nil
}

// WantsPostNotification answers the question "Does the user want notifications for this post?"
func (u *User) WantsPostNotification(post Post) bool {
	if post.CreatedByID == u.ID {
		return false
	}

	if err := DB.Load(u, "Location"); err != nil {
		domain.ErrLogger.Printf("load of user location failed, %s", err)
		return false
	}

	postLocation, err := post.GetLocationForNotifications()
	if err != nil {
		domain.ErrLogger.Print(err.Error())
		return false
	}

	if !u.Location.IsNear(*postLocation) {
		return false
	}

	return true
}

// GetPreferences returns a StandardPreferences struct
func (u *User) GetPreferences() (StandardPreferences, error) {
	if err := DB.Load(u, "UserPreferences"); err != nil {
		err := errors.New("error getting user preferences ... " + err.Error())
		return StandardPreferences{}, err
	}

	dbPreferences := map[string]string{}

	// Build up a map of the User's Preferences in the database while also
	// checking that they are each allowed
	for _, uP := range u.UserPreferences {
		_, ok := allowedUserPreferenceKeys[uP.Key]
		if !ok {
			domain.Logger.Printf("the database included a user preference with an unexpected key %s", uP.Key)
			continue
		}
		dbPreferences[uP.Key] = uP.Value
	}

	finalValues := map[string]string{}

	fieldAndValidators := getPreferencesFieldsAndValidators(StandardPreferences{})
	for fieldName, fV := range fieldAndValidators {
		if value, ok := dbPreferences[fieldName]; ok {
			if fV.validator(value) {
				finalValues[fieldName] = value
			} else {
				domain.Logger.Printf("user preference %s in database not allowed ... %s", fieldName, value)
			}
		}
	}

	var finalPreferences StandardPreferences
	finalPreferences.hydrateValues(finalValues)

	return finalPreferences, nil
}

<<<<<<< HEAD
// UpdateStandardPreferences will also create new instances for preferences that don't exist for that user.
// It assumes the user already has a valid ID
=======
// UpdateStandardPreferences validates and updates a user's standard preferences
>>>>>>> c579d8e8
func (u *User) UpdateStandardPreferences(prefs StandardPreferences) (StandardPreferences, error) {
	if err := updateUsersStandardPreferences(*u, prefs); err != nil {
		return StandardPreferences{}, err
	}

	return u.GetPreferences()
}

func (u User) GetLanguagePreference() string {
	prefs, err := u.GetPreferences()
	if err != nil || prefs.Language == "" {
		return domain.UserPreferenceLanguageEnglish
	}

	return prefs.Language
}<|MERGE_RESOLUTION|>--- conflicted
+++ resolved
@@ -569,12 +569,7 @@
 	return finalPreferences, nil
 }
 
-<<<<<<< HEAD
-// UpdateStandardPreferences will also create new instances for preferences that don't exist for that user.
-// It assumes the user already has a valid ID
-=======
 // UpdateStandardPreferences validates and updates a user's standard preferences
->>>>>>> c579d8e8
 func (u *User) UpdateStandardPreferences(prefs StandardPreferences) (StandardPreferences, error) {
 	if err := updateUsersStandardPreferences(*u, prefs); err != nil {
 		return StandardPreferences{}, err
