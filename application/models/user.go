package models

import (
	"crypto/sha256"
	"encoding/json"
	"fmt"
	"log"
	"math/rand"
	"strconv"
	"time"

	"github.com/gobuffalo/envy"

	"github.com/gobuffalo/nulls"
	"github.com/gobuffalo/pop"
	"github.com/gobuffalo/validate"
	"github.com/gobuffalo/validate/validators"
)

type User struct {
	ID            int               `json:"id" db:"id"`
	CreatedAt     time.Time         `json:"created_at" db:"created_at"`
	UpdatedAt     time.Time         `json:"updated_at" db:"updated_at"`
	Email         string            `json:"email" db:"email"`
	FirstName     string            `json:"first_name" db:"first_name"`
	LastName      string            `json:"last_name" db:"last_name"`
	Nickname      string            `json:"nickname" db:"nickname"`
	AuthOrgID     int               `json:"auth_org_id" db:"auth_org_id"`
	AuthOrgUid    string            `json:"auth_org_uid" db:"auth_org_uid"`
	AdminRole     nulls.String      `json:"admin_role" db:"admin_role"`
	Uuid          string            `json:"uuid" db:"uuid"`
	AuthOrg       Organization      `belongs_to:"organizations"`
	AccessTokens  []UserAccessToken `has_many:"user_access_tokens"`
<<<<<<< HEAD
	Organizations []Organization    `many_to_many:"user_organizations"`
=======
	Organizations Organizations     `many_to_many:"user_organizations"`
>>>>>>> 1c9bd17a
}

// String is not required by pop and may be deleted
func (u User) String() string {
	ju, _ := json.Marshal(u)
	return string(ju)
}

// Users is not required by pop and may be deleted
type Users []User

// String is not required by pop and may be deleted
func (u Users) String() string {
	ju, _ := json.Marshal(u)
	return string(ju)
}

// Validate gets run every time you call a "pop.Validate*" (pop.ValidateAndSave, pop.ValidateAndCreate, pop.ValidateAndUpdate) method.
// This method is not required and may be deleted.
func (u *User) Validate(tx *pop.Connection) (*validate.Errors, error) {
	return validate.Validate(
		&validators.IntIsPresent{Field: u.ID, Name: "ID"},
		&validators.StringIsPresent{Field: u.Email, Name: "Email"},
		&validators.StringIsPresent{Field: u.FirstName, Name: "FirstName"},
		&validators.StringIsPresent{Field: u.LastName, Name: "LastName"},
		&validators.StringIsPresent{Field: u.Nickname, Name: "Nickname"},
		&validators.IntIsPresent{Field: u.AuthOrgID, Name: "AuthOrgID"},
		&validators.StringIsPresent{Field: u.AuthOrgUid, Name: "AuthOrgUid"},
		&validators.StringIsPresent{Field: u.Uuid, Name: "Uuid"},
	), nil
}

// ValidateCreate gets run every time you call "pop.ValidateAndCreate" method.
// This method is not required and may be deleted.
func (u *User) ValidateCreate(tx *pop.Connection) (*validate.Errors, error) {
	return validate.NewErrors(), nil
}

// ValidateUpdate gets run every time you call "pop.ValidateAndUpdate" method.
// This method is not required and may be deleted.
func (u *User) ValidateUpdate(tx *pop.Connection) (*validate.Errors, error) {
	return validate.NewErrors(), nil
}

// CreateAccessToken - Create and store new UserAccessToken
func (u *User) CreateAccessToken(tx *pop.Connection, clientID string) (string, int64, error) {

	token := createAccessTokenPart()
	hash := hashClientIdAccessToken(clientID + token)
	expireAt := createAccessTokenExpiry()

	userAccessToken := &UserAccessToken{
		UserID:      u.ID,
		AccessToken: hash,
		ExpiresAt:   expireAt,
	}

	err := tx.Save(userAccessToken)
	if err != nil {
		return "", 0, err
	}

	return token, expireAt.UTC().Unix(), nil
}

func (u *User) GetOrgIDs() []interface{} {
	var ids []int
	for _, uo := range u.Organizations {
		ids = append(ids, uo.ID)
	}

	s := make([]interface{}, len(ids))
	for i, v := range ids {
		s[i] = v
	}

	return s
}

func FindUserByAccessToken(accessToken string) (User, error) {

	userAccessToken := UserAccessToken{}

	if accessToken == "" {
		return User{}, fmt.Errorf("error: access token must not be blank")
	}

	dbAccessToken := hashClientIdAccessToken(accessToken)
	queryString := fmt.Sprintf("access_token = '%s'", dbAccessToken)

	if err := DB.Eager().Where(queryString).First(&userAccessToken); err != nil {
		return User{}, fmt.Errorf("error finding user by access token: %s", err.Error())
	}

	if userAccessToken.ExpiresAt.Before(time.Now()) {
		err := DB.Destroy(userAccessToken)
		if err != nil {
			log.Printf("Unable to delete expired userAccessToken, id: %v", userAccessToken.ID)
		}
		return User{}, fmt.Errorf("access token has expired")
	}

	return userAccessToken.User, nil
}

func FindUserByUUID(uuid string) (User, error) {

	if uuid == "" {
		return User{}, fmt.Errorf("error: access token must not be blank")
	}

	user := User{}

	queryString := fmt.Sprintf("uuid = '%s'", uuid)

	if err := DB.Where(queryString).First(&user); err != nil {
		return User{}, fmt.Errorf("error finding user by uuid: %s", err.Error())
	}

	return user, nil
}

func createAccessTokenExpiry() time.Time {
	lifetime := envy.Get("ACCESS_TOKEN_LIFETIME", "28800")

	lifetimeSeconds, err := strconv.Atoi(lifetime)
	if err != nil {
		lifetimeSeconds = 28800
	}

	dtNow := time.Now()
	futureTime := dtNow.Add(time.Second * time.Duration(lifetimeSeconds))

	return futureTime
}

func createAccessTokenPart() string {
	var alphanumerics = []rune("0123456789abcdefghijklmnopqrstuvwxyzABCDEFGHIJKLMNOPQRSTUVWXYZ")

	tokenLength := 32
	b := make([]rune, tokenLength)
	for i := range b {
		b[i] = alphanumerics[rand.Intn(len(alphanumerics))]
	}

	accessToken := string(b)

	return accessToken
}

func hashClientIdAccessToken(accessToken string) string {
	return fmt.Sprintf("%x", sha256.Sum256([]byte(accessToken)))
}<|MERGE_RESOLUTION|>--- conflicted
+++ resolved
@@ -31,11 +31,7 @@
 	Uuid          string            `json:"uuid" db:"uuid"`
 	AuthOrg       Organization      `belongs_to:"organizations"`
 	AccessTokens  []UserAccessToken `has_many:"user_access_tokens"`
-<<<<<<< HEAD
-	Organizations []Organization    `many_to_many:"user_organizations"`
-=======
 	Organizations Organizations     `many_to_many:"user_organizations"`
->>>>>>> 1c9bd17a
 }
 
 // String is not required by pop and may be deleted
