--- conflicted
+++ resolved
@@ -99,12 +99,8 @@
 }
 
 func TestFindUserByAccessToken(t *testing.T) {
-<<<<<<< HEAD
+	resetTables(t)
 	_, users, userOrgs := CreateUserFixtures(t)
-=======
-	resetTables(t)
-	_, user, userOrgs := CreateUserFixtures(t)
->>>>>>> b0b94f26
 
 	// Load access token test fixtures
 	tokens := UserAccessTokens{
@@ -267,12 +263,8 @@
 
 // Ensure multiple access tokens for same organization are allowed (to support multiple tabs/browsers)
 func TestCreateAccessToken(t *testing.T) {
-<<<<<<< HEAD
+	resetTables(t)
 	orgs, users, _ := CreateUserFixtures(t)
-=======
-	resetTables(t)
-	orgs, user, _ := CreateUserFixtures(t)
->>>>>>> b0b94f26
 
 	type args struct {
 		user     User
@@ -346,12 +338,8 @@
 }
 
 func TestGetOrgIDs(t *testing.T) {
-<<<<<<< HEAD
+	resetTables(t)
 	_, users, _ := CreateUserFixtures(t)
-=======
-	resetTables(t)
-	_, user, _ := CreateUserFixtures(t)
->>>>>>> b0b94f26
 
 	tests := []struct {
 		name string
@@ -375,14 +363,9 @@
 	}
 }
 
-<<<<<<< HEAD
 func CreateUserFixtures(t *testing.T) (Organizations, Users, UserOrganizations) {
-	// in case other tests don't clean up
-	resetTables(t)
-
-=======
-func CreateUserFixtures(t *testing.T) (Organizations, User, UserOrganizations) {
->>>>>>> b0b94f26
+	resetTables(t)
+
 	// Load Organization test fixtures
 	orgs := Organizations{
 		{
@@ -455,12 +438,8 @@
 }
 
 func TestGetOrganizations(t *testing.T) {
-<<<<<<< HEAD
+	resetTables(t)
 	orgs, users, _ := CreateUserFixtures(t)
-=======
-	resetTables(t)
-	orgs, user, _ := CreateUserFixtures(t)
->>>>>>> b0b94f26
 
 	tests := []struct {
 		name string
