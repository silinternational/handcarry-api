--- conflicted
+++ resolved
@@ -409,39 +409,6 @@
 	return orgs, user, userOrgs
 }
 
-<<<<<<< HEAD
-func TestGetOrganizations(t *testing.T) {
-	orgs, user, _ := createUserFixtures(t)
-
-	tests := []struct {
-		name string
-		user User
-		want []string
-	}{
-		{
-			name: "basic",
-			user: user,
-			want: []string{orgs[0].Name, orgs[1].Name},
-		},
-	}
-	for _, test := range tests {
-		t.Run(test.name, func(t *testing.T) {
-			got, err := test.user.GetOrganizations()
-			if err != nil {
-				t.Errorf("GetOrganizations() returned error: %s", err)
-			}
-
-			orgNames := make([]string, len(got))
-			for i, o := range got {
-				orgNames[i] = o.Name
-			}
-			if !reflect.DeepEqual(orgNames, test.want) {
-				t.Errorf("GetOrgIDs() = \"%v\", want \"%v\"", got, test.want)
-			}
-		})
-	}
-	resetTables(t) // Pack it in, Pack it out a/k/a "Leave No Trace"
-=======
 // Ensure multiple access tokens for same organization are allowed (to support multiple tabs/browsers)
 func TestUser_CreateAccessToken(t *testing.T) {
 	resetTables(t)
@@ -498,5 +465,37 @@
 		t.Errorf("did not find correct number of user access tokens, want 2, got %v", count)
 	}
 
->>>>>>> d5ecf5d2
+}
+
+func TestGetOrganizations(t *testing.T) {
+	orgs, user, _ := createUserFixtures(t)
+
+	tests := []struct {
+		name string
+		user User
+		want []string
+	}{
+		{
+			name: "basic",
+			user: user,
+			want: []string{orgs[0].Name, orgs[1].Name},
+		},
+	}
+	for _, test := range tests {
+		t.Run(test.name, func(t *testing.T) {
+			got, err := test.user.GetOrganizations()
+			if err != nil {
+				t.Errorf("GetOrganizations() returned error: %s", err)
+			}
+
+			orgNames := make([]string, len(got))
+			for i, o := range got {
+				orgNames[i] = o.Name
+			}
+			if !reflect.DeepEqual(orgNames, test.want) {
+				t.Errorf("GetOrgIDs() = \"%v\", want \"%v\"", got, test.want)
+			}
+		})
+	}
+	resetTables(t) // Pack it in, Pack it out a/k/a "Leave No Trace"
 }