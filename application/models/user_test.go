--- conflicted
+++ resolved
@@ -430,11 +430,7 @@
 }
 
 func TestGetOrganizations(t *testing.T) {
-<<<<<<< HEAD
 	orgs, user, _ := CreateUserFixtures(t)
-=======
-	orgs, user, _ := createUserFixtures(t)
->>>>>>> 3fa543a4
 
 	tests := []struct {
 		name string
