package models

import (
	"encoding/json"
<<<<<<< HEAD
	"fmt"
	"github.com/gofrs/uuid"
=======
>>>>>>> e69ab920
	"time"

	"github.com/gofrs/uuid"

	"github.com/gobuffalo/pop"
	"github.com/gobuffalo/validate"
	"github.com/gobuffalo/validate/validators"
)

type Thread struct {
	ID           int       `json:"id" db:"id"`
	CreatedAt    time.Time `json:"created_at" db:"created_at"`
	UpdatedAt    time.Time `json:"updated_at" db:"updated_at"`
	Uuid         uuid.UUID `json:"uuid" db:"uuid"`
	PostID       int       `json:"post_id" db:"post_id"`
	Post         Post      `belongs_to:"posts"`
	Messages     Messages  `has_many:"messages"`
	Participants Users     `has_many:"users"`
}

// String is not required by pop and may be deleted
func (t Thread) String() string {
	jt, _ := json.Marshal(t)
	return string(jt)
}

// Threads is not required by pop and may be deleted
type Threads []Thread

// String is not required by pop and may be deleted
func (t Threads) String() string {
	jt, _ := json.Marshal(t)
	return string(jt)
}

// Validate gets run every time you call a "pop.Validate*" (pop.ValidateAndSave, pop.ValidateAndCreate, pop.ValidateAndUpdate) method.
// This method is not required and may be deleted.
func (t *Thread) Validate(tx *pop.Connection) (*validate.Errors, error) {
	return validate.Validate(
		&validators.IntIsPresent{Field: t.ID, Name: "ID"},
		&validators.UUIDIsPresent{Field: t.Uuid, Name: "Uuid"},
		&validators.IntIsPresent{Field: t.PostID, Name: "PostID"},
	), nil
}

// ValidateCreate gets run every time you call "pop.ValidateAndCreate" method.
// This method is not required and may be deleted.
func (t *Thread) ValidateCreate(tx *pop.Connection) (*validate.Errors, error) {
	return validate.NewErrors(), nil
}

// ValidateUpdate gets run every time you call "pop.ValidateAndUpdate" method.
// This method is not required and may be deleted.
func (t *Thread) ValidateUpdate(tx *pop.Connection) (*validate.Errors, error) {
	return validate.NewErrors(), nil
}

func FindThreadByUUID(uuid string) (Thread, error) {

	if uuid == "" {
		return Thread{}, fmt.Errorf("error: thread uuid must not be blank")
	}

	thread := Thread{}
	queryString := fmt.Sprintf("uuid = '%s'", uuid)

	if err := DB.Where(queryString).First(&thread); err != nil {
		return Thread{}, fmt.Errorf("error finding thread by uuid: %s", err.Error())
	}

	return thread, nil
}<|MERGE_RESOLUTION|>--- conflicted
+++ resolved
@@ -2,11 +2,7 @@
 
 import (
 	"encoding/json"
-<<<<<<< HEAD
 	"fmt"
-	"github.com/gofrs/uuid"
-=======
->>>>>>> e69ab920
 	"time"
 
 	"github.com/gofrs/uuid"
