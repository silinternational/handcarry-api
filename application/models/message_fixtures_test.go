package models

import (
	"fmt"
	"github.com/gobuffalo/nulls"
	"testing"
	"time"

	"github.com/silinternational/wecarry-api/domain"
)

type MessageFixtures struct {
	Users
	Messages
	Threads
	ThreadParticipants
}

func Fixtures_Message_GetSender(ms *ModelSuite, t *testing.T) MessageFixtures {
	org := &Organization{AuthConfig: "{}", Uuid: domain.GetUuid()}
	createFixture(ms, org)

	unique := domain.GetUuid().String()
	users := Users{
		{Email: unique + "user1@example.com", Nickname: unique + "User1", Uuid: domain.GetUuid()},
		{Email: unique + "user2@example.com", Nickname: unique + "User2", Uuid: domain.GetUuid()},
	}
	for i := range users {
		createFixture(ms, &users[i])
	}

	posts := Posts{
		{Uuid: domain.GetUuid(), CreatedByID: users[0].ID, OrganizationID: org.ID},
	}
	for i := range posts {
		createFixture(ms, &posts[i])
	}

	threads := Threads{
		{Uuid: domain.GetUuid(), PostID: posts[0].ID},
	}
	for i := range threads {
		createFixture(ms, &threads[i])
	}

	messages := Messages{
		{
			Uuid:     domain.GetUuid(),
			ThreadID: threads[0].ID,
			SentByID: users[0].ID,
			Content:  "I can being chocolate if you bring PB",
		},
	}
	for i := range messages {
		createFixture(ms, &messages[i])
	}

	return MessageFixtures{
		Users:    users,
		Messages: messages,
		Threads:  threads,
	}

}

func Fixtures_Message_Create(ms *ModelSuite, t *testing.T) MessageFixtures {
	org := &Organization{AuthConfig: "{}", Uuid: domain.GetUuid()}
	createFixture(ms, org)

	unique := domain.GetUuid().String()
	users := Users{
		{Email: unique + "user1@example.com", Nickname: unique + "User1", Uuid: domain.GetUuid()},
		{Email: unique + "user2@example.com", Nickname: unique + "User2", Uuid: domain.GetUuid()},
	}
	for i := range users {
		createFixture(ms, &users[i])
	}

	posts := Posts{
		{Uuid: domain.GetUuid(), CreatedByID: users[0].ID, OrganizationID: org.ID},
	}
	for i := range posts {
		createFixture(ms, &posts[i])
	}

	threads := Threads{
		{Uuid: domain.GetUuid(), PostID: posts[0].ID},
	}
	for i := range threads {
		createFixture(ms, &threads[i])
	}

	return MessageFixtures{
		Users:   users,
		Threads: threads,
	}
}

func Fixtures_Message_FindByID(ms *ModelSuite, t *testing.T) MessageFixtures {
	org := &Organization{AuthConfig: "{}", Uuid: domain.GetUuid()}
	createFixture(ms, org)

	unique := domain.GetUuid().String()
	users := Users{
		{Email: unique + "user1@example.com", Nickname: unique + "User1", Uuid: domain.GetUuid()},
		{Email: unique + "user2@example.com", Nickname: unique + "User2", Uuid: domain.GetUuid()},
	}
	for i := range users {
		createFixture(ms, &users[i])
	}

	posts := Posts{
		{Uuid: domain.GetUuid(), CreatedByID: users[0].ID, OrganizationID: org.ID},
	}
	for i := range posts {
		createFixture(ms, &posts[i])
	}

	threads := Threads{
		{Uuid: domain.GetUuid(), PostID: posts[0].ID},
	}
	for i := range threads {
		createFixture(ms, &threads[i])
	}

	messages := Messages{
		{
			Uuid:     domain.GetUuid(),
			ThreadID: threads[0].ID,
			SentByID: users[0].ID,
			Content:  "I can being chocolate if you bring PB",
		},
	}
	for i := range messages {
		createFixture(ms, &messages[i])
	}

	return MessageFixtures{
		Users:    users,
		Messages: messages,
		Threads:  threads,
	}
}

<<<<<<< HEAD
func CreateMessageFixtures_AfterCreate(ms *ModelSuite, t *testing.T) MessageFixtures {

	unique := domain.GetUuid().String()

	// Load Organization test fixtures
	org := Organization{
		Name:       fmt.Sprintf("ACME-%s", unique),
		Uuid:       domain.GetUuid(),
		AuthType:   AuthTypeSaml,
		AuthConfig: "{}",
	}

	createFixture(ms, &org)

	// Load User test fixtures
	users := Users{
		{
			Email:     fmt.Sprintf("user1-%s@example.com", unique),
			FirstName: "Eager",
			LastName:  "User",
			Nickname:  fmt.Sprintf("Eager User %s", unique),
			Uuid:      domain.GetUuid(),
		},
		{
			Email:     fmt.Sprintf("user2-%s@example.com", unique),
			FirstName: "Lazy",
			LastName:  "User",
			Nickname:  fmt.Sprintf("Lazy User %s", unique),
			Uuid:      domain.GetUuid(),
		},
=======
func Fixtures_Message_FindByUUID(ms *ModelSuite) MessageFixtures {
	org := &Organization{AuthConfig: "{}", Uuid: domain.GetUuid()}
	createFixture(ms, org)

	unique := domain.GetUuid().String()
	users := Users{
		{Email: unique + "user1@example.com", Nickname: unique + "User1", Uuid: domain.GetUuid()},
>>>>>>> c09168c1
	}
	for i := range users {
		createFixture(ms, &users[i])
	}

<<<<<<< HEAD
	// Load UserOrganization test fixtures
	userOrgs := UserOrganizations{
		{
			OrganizationID: org.ID,
			UserID:         users[0].ID,
			AuthID:         users[0].Email,
			AuthEmail:      users[0].Email,
		},
		{
			OrganizationID: org.ID,
			UserID:         users[1].ID,
			AuthID:         users[1].Email,
			AuthEmail:      users[1].Email,
		},
	}
	for i := range userOrgs {
		createFixture(ms, &userOrgs[i])
	}

	// Each user has a request and is a provider on the other user's post
	posts := Posts{
		{
			CreatedByID:    users[0].ID,
			OrganizationID: org.ID,
			Type:           PostTypeRequest,
			Title:          "Open Request 0",
			Size:           PostSizeMedium,
			Status:         PostStatusOpen,
			Uuid:           domain.GetUuid(),
			ProviderID:     nulls.NewInt(users[1].ID),
		},
		{
			CreatedByID:    users[1].ID,
			OrganizationID: org.ID,
			Type:           PostTypeRequest,
			Title:          "Committed Request 1",
			Size:           PostSizeMedium,
			Status:         PostStatusOpen,
			Uuid:           domain.GetUuid(),
			ProviderID:     nulls.NewInt(users[0].ID),
		},
	}

=======
	posts := Posts{
		{Uuid: domain.GetUuid(), CreatedByID: users[0].ID, OrganizationID: org.ID},
	}
>>>>>>> c09168c1
	for i := range posts {
		createFixture(ms, &posts[i])
	}

<<<<<<< HEAD
	threads := []Thread{
		{
			Uuid:   domain.GetUuid(),
			PostID: posts[0].ID,
		},
		{
			Uuid:   domain.GetUuid(),
			PostID: posts[1].ID,
		},
	}

=======
	threads := Threads{
		{Uuid: domain.GetUuid(), PostID: posts[0].ID},
	}
>>>>>>> c09168c1
	for i := range threads {
		createFixture(ms, &threads[i])
	}

<<<<<<< HEAD
	tNow := time.Now().Round(time.Duration(time.Second))
	oldTime := tNow.Add(-time.Duration(time.Hour))
	oldOldTime := oldTime.Add(-time.Duration(time.Hour))

	// One thread per post with 2 users per thread
	threadParticipants := []ThreadParticipant{
		{
			ThreadID:     threads[0].ID,
			UserID:       posts[0].CreatedByID,
			LastViewedAt: tNow, // This will get overridden and then reset again
		},
		{
			ThreadID:     threads[0].ID,
			UserID:       posts[0].ProviderID.Int,
			LastViewedAt: oldTime,
		},
		{
			ThreadID:     threads[1].ID,
			UserID:       posts[1].CreatedByID,
			LastViewedAt: oldTime,
		},
		{
			ThreadID:     threads[1].ID,
			UserID:       posts[1].ProviderID.Int,
			LastViewedAt: tNow,
		},
	}

	for i := range threadParticipants {
		createFixture(ms, &threadParticipants[i])
	}

	// I can't seem to give them custom times
	messages := Messages{
		{
			Uuid:      domain.GetUuid(),
			ThreadID:  threads[0].ID,        // user 0's post
			SentByID:  posts[0].CreatedByID, // user 0 (Eager)
			Content:   "I can being chocolate if you bring PB",
			CreatedAt: oldOldTime,
		},
		{
			Uuid:      domain.GetUuid(),
			ThreadID:  threads[0].ID,           // user 0's post
			SentByID:  posts[0].ProviderID.Int, // user 1 (Lazy)
			Content:   "Great",
			CreatedAt: oldTime,
		},
		{
			Uuid:      domain.GetUuid(),
			ThreadID:  threads[0].ID,        // user 0's post
			SentByID:  posts[0].CreatedByID, // user 0 (Eager)
			Content:   "Can you get it here by next week?",
			CreatedAt: tNow, // Lazy User doesn't see this one
		},
		{
			Uuid:      domain.GetUuid(),
			ThreadID:  threads[1].ID,        // user 1's post
			SentByID:  posts[1].CreatedByID, // user 1 (Lazy)
			Content:   "I can being PB if you bring chocolate",
			CreatedAt: oldTime,
		},
		{
			Uuid:      domain.GetUuid(),
			ThreadID:  threads[1].ID,           // user 1's post
			SentByID:  posts[1].ProviderID.Int, // user 0 (Eager)
			Content:   "Did you see my other message?",
			CreatedAt: tNow, // Lazy User doesn't see this one
		},
		{
			Uuid:      domain.GetUuid(),
			ThreadID:  threads[1].ID,           // user 1's post
			SentByID:  posts[1].ProviderID.Int, // user 0 (Eager)
			Content:   "Anyone Home?",
			CreatedAt: tNow, // Lazy User doesn't see this one
		},
	}

	for _, m := range messages {
		if err := ms.DB.RawQuery(`INSERT INTO messages (content, created_at, sent_by_id, thread_id, updated_at, uuid)`+
			`VALUES (?, ?, ?, ?, ?, ?)`,
			m.Content, m.CreatedAt, m.SentByID, m.ThreadID, m.CreatedAt, m.Uuid).Exec(); err != nil {
			t.Errorf("error loading messages ... %v", err)
			t.FailNow()
		}
	}

	// Because of Message.AfterCreate() we need to reset the LastViewedAt attributes
	//                     Eager User0, Lazy User1, Lazy User1, Eager User0
	for i, tt := range []time.Time{tNow, oldTime, oldTime, tNow} {
		if err := threadParticipants[i].UpdateLastViewedAt(tt); err != nil {
			t.Errorf("could not update LastViewedAt ... %v", err)
			t.FailNow()
		}
	}
	println()
	return MessageFixtures{
		Users:              users,
		Threads:            threads,
		Messages:           messages,
		ThreadParticipants: threadParticipants,
=======
	messages := Messages{
		{
			Uuid:     domain.GetUuid(),
			ThreadID: threads[0].ID,
			SentByID: users[0].ID,
			Content:  "Love must be sincere. Hate what is evil; cling to what is good.",
		},
	}
	for i := range messages {
		createFixture(ms, &messages[i])
	}

	return MessageFixtures{
		Messages: messages,
>>>>>>> c09168c1
	}
}<|MERGE_RESOLUTION|>--- conflicted
+++ resolved
@@ -142,7 +142,49 @@
 	}
 }
 
-<<<<<<< HEAD
+func Fixtures_Message_FindByUUID(ms *ModelSuite) MessageFixtures {
+	org := &Organization{AuthConfig: "{}", Uuid: domain.GetUuid()}
+	createFixture(ms, org)
+
+	unique := domain.GetUuid().String()
+	users := Users{
+		{Email: unique + "user1@example.com", Nickname: unique + "User1", Uuid: domain.GetUuid()},
+	}
+	for i := range users {
+		createFixture(ms, &users[i])
+	}
+
+	posts := Posts{
+		{Uuid: domain.GetUuid(), CreatedByID: users[0].ID, OrganizationID: org.ID},
+	}
+	for i := range posts {
+		createFixture(ms, &posts[i])
+	}
+
+	threads := Threads{
+		{Uuid: domain.GetUuid(), PostID: posts[0].ID},
+	}
+	for i := range threads {
+		createFixture(ms, &threads[i])
+	}
+
+	messages := Messages{
+		{
+			Uuid:     domain.GetUuid(),
+			ThreadID: threads[0].ID,
+			SentByID: users[0].ID,
+			Content:  "Love must be sincere. Hate what is evil; cling to what is good.",
+		},
+	}
+	for i := range messages {
+		createFixture(ms, &messages[i])
+	}
+
+	return MessageFixtures{
+		Messages: messages,
+	}
+}
+
 func CreateMessageFixtures_AfterCreate(ms *ModelSuite, t *testing.T) MessageFixtures {
 
 	unique := domain.GetUuid().String()
@@ -173,21 +215,11 @@
 			Nickname:  fmt.Sprintf("Lazy User %s", unique),
 			Uuid:      domain.GetUuid(),
 		},
-=======
-func Fixtures_Message_FindByUUID(ms *ModelSuite) MessageFixtures {
-	org := &Organization{AuthConfig: "{}", Uuid: domain.GetUuid()}
-	createFixture(ms, org)
-
-	unique := domain.GetUuid().String()
-	users := Users{
-		{Email: unique + "user1@example.com", Nickname: unique + "User1", Uuid: domain.GetUuid()},
->>>>>>> c09168c1
-	}
-	for i := range users {
-		createFixture(ms, &users[i])
-	}
-
-<<<<<<< HEAD
+	}
+	for i := range users {
+		createFixture(ms, &users[i])
+	}
+
 	// Load UserOrganization test fixtures
 	userOrgs := UserOrganizations{
 		{
@@ -231,16 +263,10 @@
 		},
 	}
 
-=======
-	posts := Posts{
-		{Uuid: domain.GetUuid(), CreatedByID: users[0].ID, OrganizationID: org.ID},
-	}
->>>>>>> c09168c1
-	for i := range posts {
-		createFixture(ms, &posts[i])
-	}
-
-<<<<<<< HEAD
+	for i := range posts {
+		createFixture(ms, &posts[i])
+	}
+
 	threads := []Thread{
 		{
 			Uuid:   domain.GetUuid(),
@@ -252,16 +278,10 @@
 		},
 	}
 
-=======
-	threads := Threads{
-		{Uuid: domain.GetUuid(), PostID: posts[0].ID},
-	}
->>>>>>> c09168c1
-	for i := range threads {
-		createFixture(ms, &threads[i])
-	}
-
-<<<<<<< HEAD
+	for i := range threads {
+		createFixture(ms, &threads[i])
+	}
+
 	tNow := time.Now().Round(time.Duration(time.Second))
 	oldTime := tNow.Add(-time.Duration(time.Hour))
 	oldOldTime := oldTime.Add(-time.Duration(time.Hour))
@@ -363,21 +383,5 @@
 		Threads:            threads,
 		Messages:           messages,
 		ThreadParticipants: threadParticipants,
-=======
-	messages := Messages{
-		{
-			Uuid:     domain.GetUuid(),
-			ThreadID: threads[0].ID,
-			SentByID: users[0].ID,
-			Content:  "Love must be sincere. Hate what is evil; cling to what is good.",
-		},
-	}
-	for i := range messages {
-		createFixture(ms, &messages[i])
-	}
-
-	return MessageFixtures{
-		Messages: messages,
->>>>>>> c09168c1
 	}
 }