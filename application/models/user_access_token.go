package models

import (
	"encoding/json"
	"fmt"
	"time"

	"github.com/gobuffalo/pop"
	"github.com/gobuffalo/validate"
	"github.com/gobuffalo/validate/validators"
)

type UserAccessToken struct {
	ID                 int              `json:"id" db:"id"`
	CreatedAt          time.Time        `json:"created_at" db:"created_at"`
	UpdatedAt          time.Time        `json:"updated_at" db:"updated_at"`
	UserID             int              `json:"user_id" db:"user_id"`
	UserOrganizationID int              `json:"user_organization_id" db:"user_organization_id"`
	AccessToken        string           `json:"access_token" db:"access_token"`
	ExpiresAt          time.Time        `json:"expires_at" db:"expires_at"`
	User               User             `belongs_to:"users"`
	UserOrganization   UserOrganization `belongs_to:"user_organizations"`
}

// String is not required by pop and may be deleted
func (u UserAccessToken) String() string {
	ju, _ := json.Marshal(u)
	return string(ju)
}

// UserAccessTokens is not required by pop and may be deleted
type UserAccessTokens []UserAccessToken

// String is not required by pop and may be deleted
func (u UserAccessTokens) String() string {
	ju, _ := json.Marshal(u)
	return string(ju)
}

// Validate gets run every time you call a "pop.Validate*" (pop.ValidateAndSave, pop.ValidateAndCreate, pop.ValidateAndUpdate) method.
// This method is not required and may be deleted.
func (u *UserAccessToken) Validate(tx *pop.Connection) (*validate.Errors, error) {
	return validate.Validate(
		&validators.IntIsPresent{Field: u.UserID, Name: "UserID"},
		&validators.StringIsPresent{Field: u.AccessToken, Name: "AccessToken"},
		&validators.TimeIsPresent{Field: u.ExpiresAt, Name: "ExpiresAt"},
	), nil
}

// ValidateCreate gets run every time you call "pop.ValidateAndCreate" method.
// This method is not required and may be deleted.
func (u *UserAccessToken) ValidateCreate(tx *pop.Connection) (*validate.Errors, error) {
	return validate.NewErrors(), nil
}

// ValidateUpdate gets run every time you call "pop.ValidateAndUpdate" method.
// This method is not required and may be deleted.
func (u *UserAccessToken) ValidateUpdate(tx *pop.Connection) (*validate.Errors, error) {
	return validate.NewErrors(), nil
}

func (u *UserAccessToken) DeleteByBearerToken(bearerToken string) error {
	if err := u.FindByBearerToken(bearerToken); err != nil {
		return err
	}
	return DB.Destroy(u)
}

func (u *UserAccessToken) FindByBearerToken(bearerToken string) error {
<<<<<<< HEAD
	if err := DB.Eager().Where("access_token = ?", hashClientIdAccessToken("1234")).First(u); err != nil {
		return fmt.Errorf("failed to find access token '%s...', %s", bearerToken[0:5], err)
=======
	if err := DB.Eager().Where("access_token = ?", hashClientIdAccessToken(bearerToken)).First(u); err != nil {
		l := len(bearerToken)
		if l > 5 {
			l = 5
		}
		return fmt.Errorf("failed to find access token '%s...', %s", bearerToken[0:l], err)
>>>>>>> b0b94f26
	}
	return nil
}<|MERGE_RESOLUTION|>--- conflicted
+++ resolved
@@ -67,17 +67,12 @@
 }
 
 func (u *UserAccessToken) FindByBearerToken(bearerToken string) error {
-<<<<<<< HEAD
-	if err := DB.Eager().Where("access_token = ?", hashClientIdAccessToken("1234")).First(u); err != nil {
-		return fmt.Errorf("failed to find access token '%s...', %s", bearerToken[0:5], err)
-=======
 	if err := DB.Eager().Where("access_token = ?", hashClientIdAccessToken(bearerToken)).First(u); err != nil {
 		l := len(bearerToken)
 		if l > 5 {
 			l = 5
 		}
 		return fmt.Errorf("failed to find access token '%s...', %s", bearerToken[0:l], err)
->>>>>>> b0b94f26
 	}
 	return nil
 }