package models

import (
	"testing"
	"time"
)

func TestUserAccessToken_Validate(t *testing.T) {
	tests := []struct {
		name     string
		token    UserAccessToken
		wantErr  bool
		errField string
	}{
		{
			name:    "minimum",
			token:   UserAccessToken{UserID: 1, AccessToken: "abc123", ExpiresAt: time.Now()},
			wantErr: false,
		},
		{
			name:     "missing user_id",
			token:    UserAccessToken{AccessToken: "abc123", ExpiresAt: time.Now()},
			wantErr:  true,
			errField: "user_id",
		},
		{
			name:     "missing access_token",
			token:    UserAccessToken{UserID: 1, ExpiresAt: time.Now()},
			wantErr:  true,
			errField: "access_token",
		},
		{
			name:     "missing expires_at",
			token:    UserAccessToken{UserID: 1, AccessToken: "abc123"},
			wantErr:  true,
			errField: "expires_at",
		},
	}
	for _, test := range tests {
		t.Run(test.name, func(t *testing.T) {
			vErr, _ := test.token.Validate(DB)
			if test.wantErr {
				if vErr.Count() == 0 {
					t.Errorf("Expected an error, but did not get one")
				} else if len(vErr.Get(test.errField)) == 0 {
					t.Errorf("Expected an error on field %v, but got none (errors: %v)", test.errField, vErr.Errors)
				}
			} else if (test.wantErr == false) && (vErr.HasAny()) {
				t.Errorf("Unexpected error: %v", vErr)
			}
		})
	}
}

func TestUserAccessToken_DeleteByBearerToken(t *testing.T) {
<<<<<<< HEAD
	_, users, userOrgs := CreateUserFixtures(t)
	tokens := CreateUserAccessTokenFixtures(t, users[0], userOrgs)
=======
	resetTables(t)

	_, user, userOrgs := CreateUserFixtures(t)
	tokens := CreateUserAccessTokenFixtures(t, user, userOrgs)
>>>>>>> b0b94f26

	tests := []struct {
		name    string
		token   string
		wantErr bool
	}{
		{name: "success1", token: tokens[0], wantErr: false},
		{name: "success2", token: tokens[1], wantErr: false},
		{name: "failure", token: "------", wantErr: true},
	}
	for _, test := range tests {
		t.Run(test.name, func(t *testing.T) {
			var uat UserAccessToken
			err := uat.DeleteByBearerToken(test.token)
			if err != nil && !test.wantErr {
				t.Errorf("DeleteAccessToken() returned an unexpected error: %s", err)
			} else if err == nil && test.wantErr {
				t.Errorf("expected an error, but DeleteAccessToken() did not return an error")
			}
		})
	}
<<<<<<< HEAD

	resetTables(t)
}

func TestUserAccessToken_FindByBearerToken(t *testing.T) {
	_, users, userOrgs := CreateUserFixtures(t)
	tokens := CreateUserAccessTokenFixtures(t, users[0], userOrgs)
=======
}

func TestUserAccessToken_FindByBearerToken(t *testing.T) {
	resetTables(t)

	_, user, userOrgs := CreateUserFixtures(t)
	tokens := CreateUserAccessTokenFixtures(t, user, userOrgs)
>>>>>>> b0b94f26

	tests := []struct {
		name    string
		token   string
		want    User
		wantErr bool
	}{
<<<<<<< HEAD
		{name: "valid0", token: tokens[0], want: users[0]},
		{name: "valid1", token: tokens[1], want: users[0]},
=======
		{name: "valid0", token: tokens[0], want: user},
		{name: "valid1", token: tokens[1], want: user},
>>>>>>> b0b94f26
		{name: "invalid", token: "000000", wantErr: true},
		{name: "empty", token: "", wantErr: true},
	}
	for _, test := range tests {
		t.Run(test.name, func(t *testing.T) {
			var u UserAccessToken
			err := u.FindByBearerToken(test.token)
			if test.wantErr {
				if err == nil {
					t.Errorf("Expected an error, but did not get one")
				}
			} else {
				if err != nil {
					t.Errorf("FindUserByAccessToken() returned an error: %v", err)
				} else if u.User.Uuid != test.want.Uuid {
					t.Errorf("found %v, expected %v", u, test.want)
				}
			}
		})
	}
<<<<<<< HEAD

	resetTables(t)
=======
>>>>>>> b0b94f26
}

func CreateUserAccessTokenFixtures(t *testing.T, user User, userOrgs UserOrganizations) []string {
	rawTokens := []string{"abc123", "xyz789"}
	// Load access token test fixtures
	tokens := UserAccessTokens{
		{
			UserID:             user.ID,
			UserOrganizationID: userOrgs[0].ID,
			AccessToken:        hashClientIdAccessToken(rawTokens[0]),
			ExpiresAt:          time.Unix(0, 0),
		},
		{
			UserID:             user.ID,
			UserOrganizationID: userOrgs[0].ID,
			AccessToken:        hashClientIdAccessToken(rawTokens[1]),
			ExpiresAt:          time.Date(2099, time.December, 31, 0, 0, 0, 0, time.UTC),
		},
	}

	if err := CreateUserAccessTokens(tokens); err != nil {
		t.Errorf("could not create access tokens ... %v", err)
		t.FailNow()
	}

	return rawTokens
}<|MERGE_RESOLUTION|>--- conflicted
+++ resolved
@@ -53,15 +53,10 @@
 }
 
 func TestUserAccessToken_DeleteByBearerToken(t *testing.T) {
-<<<<<<< HEAD
-	_, users, userOrgs := CreateUserFixtures(t)
-	tokens := CreateUserAccessTokenFixtures(t, users[0], userOrgs)
-=======
 	resetTables(t)
 
 	_, user, userOrgs := CreateUserFixtures(t)
-	tokens := CreateUserAccessTokenFixtures(t, user, userOrgs)
->>>>>>> b0b94f26
+	tokens := CreateUserAccessTokenFixtures(t, users[0], userOrgs)
 
 	tests := []struct {
 		name    string
@@ -83,23 +78,13 @@
 			}
 		})
 	}
-<<<<<<< HEAD
-
-	resetTables(t)
-}
-
-func TestUserAccessToken_FindByBearerToken(t *testing.T) {
-	_, users, userOrgs := CreateUserFixtures(t)
-	tokens := CreateUserAccessTokenFixtures(t, users[0], userOrgs)
-=======
 }
 
 func TestUserAccessToken_FindByBearerToken(t *testing.T) {
 	resetTables(t)
 
-	_, user, userOrgs := CreateUserFixtures(t)
-	tokens := CreateUserAccessTokenFixtures(t, user, userOrgs)
->>>>>>> b0b94f26
+	_, users, userOrgs := CreateUserFixtures(t)
+	tokens := CreateUserAccessTokenFixtures(t, users[0], userOrgs)
 
 	tests := []struct {
 		name    string
@@ -107,13 +92,8 @@
 		want    User
 		wantErr bool
 	}{
-<<<<<<< HEAD
 		{name: "valid0", token: tokens[0], want: users[0]},
 		{name: "valid1", token: tokens[1], want: users[0]},
-=======
-		{name: "valid0", token: tokens[0], want: user},
-		{name: "valid1", token: tokens[1], want: user},
->>>>>>> b0b94f26
 		{name: "invalid", token: "000000", wantErr: true},
 		{name: "empty", token: "", wantErr: true},
 	}
@@ -134,11 +114,6 @@
 			}
 		})
 	}
-<<<<<<< HEAD
-
-	resetTables(t)
-=======
->>>>>>> b0b94f26
 }
 
 func CreateUserAccessTokenFixtures(t *testing.T, user User, userOrgs UserOrganizations) []string {
