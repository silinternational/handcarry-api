--- conflicted
+++ resolved
@@ -198,21 +198,6 @@
 	fmt.Fprint(w, strconv.Quote(e.String()))
 }
 
-<<<<<<< HEAD
-type RequestSize string
-
-const (
-	RequestSizeTiny   RequestSize = "TINY"
-	RequestSizeSmall  RequestSize = "SMALL"
-	RequestSizeMedium RequestSize = "MEDIUM"
-	RequestSizeLarge  RequestSize = "LARGE"
-	RequestSizeXlarge RequestSize = "XLARGE"
-)
-
-func (e RequestSize) String() string {
-	return string(e)
-}
-
 type Request struct {
 	ID             int               `json:"id" db:"id"`
 	CreatedAt      time.Time         `json:"created_at" db:"created_at"`
@@ -234,29 +219,6 @@
 	OriginID       nulls.Int         `json:"origin_id" db:"origin_id"`
 	MeetingID      nulls.Int         `json:"meeting_id" db:"meeting_id"`
 	Visibility     RequestVisibility `json:"visibility" db:"visibility"`
-=======
-type Post struct {
-	ID             int            `json:"id" db:"id"`
-	CreatedAt      time.Time      `json:"created_at" db:"created_at"`
-	UpdatedAt      time.Time      `json:"updated_at" db:"updated_at"`
-	CreatedByID    int            `json:"created_by_id" db:"created_by_id"`
-	OrganizationID int            `json:"organization_id" db:"organization_id"`
-	NeededBefore   nulls.Time     `json:"needed_before" db:"needed_before"`
-	Status         PostStatus     `json:"status" db:"status"`
-	CompletedOn    nulls.Time     `json:"completed_on" db:"completed_on"`
-	Title          string         `json:"title" db:"title"`
-	Size           PostSize       `json:"size" db:"size"`
-	UUID           uuid.UUID      `json:"uuid" db:"uuid"`
-	ProviderID     nulls.Int      `json:"provider_id" db:"provider_id"`
-	Description    nulls.String   `json:"description" db:"description"`
-	URL            nulls.String   `json:"url" db:"url"`
-	Kilograms      nulls.Float64  `json:"kilograms" db:"kilograms"`
-	FileID         nulls.Int      `json:"file_id" db:"file_id"`
-	DestinationID  int            `json:"destination_id" db:"destination_id"`
-	OriginID       nulls.Int      `json:"origin_id" db:"origin_id"`
-	MeetingID      nulls.Int      `json:"meeting_id" db:"meeting_id"`
-	Visibility     PostVisibility `json:"visibility" db:"visibility"`
->>>>>>> 0966a934
 
 	CreatedBy    User         `belongs_to:"users"`
 	Organization Organization `belongs_to:"organizations"`
@@ -1117,7 +1079,7 @@
 }
 
 // Creator gets the full User record of the post creator
-func (p *Post) Creator() (User, error) {
+func (p *Request) Creator() (User, error) {
 	var u User
 	return u, DB.Find(&u, p.CreatedByID)
 }