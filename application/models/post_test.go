--- conflicted
+++ resolved
@@ -942,23 +942,6 @@
 func (ms *ModelSuite) TestPost_GetFiles() {
 	f := CreateFixturesForPostsGetFiles(ms)
 
-<<<<<<< HEAD
-	user := User{}
-	createFixture(ms, &user)
-
-	organization := Organization{AuthConfig: "{}"}
-	createFixture(ms, &organization)
-
-	location := Location{}
-	createFixture(ms, &location)
-
-	post := Post{
-		CreatedByID:    user.ID,
-		OrganizationID: organization.ID,
-		DestinationID:  location.ID,
-	}
-	createFixture(ms, &post)
-=======
 	files, err := f.Posts[0].GetFiles()
 	ms.NoError(err, "failed to get files list for post, %s", err)
 
@@ -970,7 +953,6 @@
 		f.Files[1].Name,
 		f.Files[0].Name,
 	}
->>>>>>> 0d17fede
 
 	receivedFilenames := make([]string, len(files))
 	for i := range files {
