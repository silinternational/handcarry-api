--- conflicted
+++ resolved
@@ -1396,14 +1396,7 @@
 
 	var photoFixture File
 	const filename = "photo.gif"
-<<<<<<< HEAD
 	ms.Nil(photoFixture.Store(filename, []byte("GIF89a")), "failed to create file fixture")
-=======
-	fErr := photoFixture.Store(filename, []byte("GIF89a"))
-	if fErr != nil {
-		ms.T().Errorf("failed to create file fixture, %v", fErr)
-	}
->>>>>>> 78544887
 
 	attachedFile, err := post.AttachPhoto(photoFixture.UUID.String())
 	ms.NoError(err, "failed to attach photo to post")
