package models

import (
	"context"
	"reflect"
	"testing"
	"time"

	"github.com/gofrs/uuid"
	"github.com/silinternational/wecarry-api/domain"

	"github.com/gobuffalo/nulls"
	"github.com/gobuffalo/validate"
)

func (ms *ModelSuite) TestPost_Validate() {
	t := ms.T()
	tests := []struct {
		name     string
		post     Post
		want     *validate.Errors
		wantErr  bool
		errField string
	}{
		{
			name: "minimum",
			post: Post{
				CreatedByID:    1,
				Type:           PostTypeRequest,
				OrganizationID: 1,
				Title:          "A Request",
				Size:           PostSizeMedium,
				Status:         PostStatusOpen,
				UUID:           domain.GetUUID(),
			},
			wantErr: false,
		},
		{
			name: "missing created_by",
			post: Post{
				Type:           PostTypeRequest,
				OrganizationID: 1,
				Title:          "A Request",
				Size:           PostSizeMedium,
				Status:         PostStatusOpen,
				UUID:           domain.GetUUID(),
			},
			wantErr:  true,
			errField: "created_by",
		},
		{
			name: "missing type",
			post: Post{
				CreatedByID:    1,
				OrganizationID: 1,
				Title:          "A Request",
				Size:           PostSizeMedium,
				Status:         PostStatusOpen,
				UUID:           domain.GetUUID(),
			},
			wantErr:  true,
			errField: "type",
		},
		{
			name: "missing organization_id",
			post: Post{
				CreatedByID: 1,
				Type:        PostTypeRequest,
				Title:       "A Request",
				Size:        PostSizeMedium,
				Status:      PostStatusOpen,
				UUID:        domain.GetUUID(),
			},
			wantErr:  true,
			errField: "organization_id",
		},
		{
			name: "missing title",
			post: Post{
				CreatedByID:    1,
				Type:           PostTypeRequest,
				OrganizationID: 1,
				Size:           PostSizeMedium,
				Status:         PostStatusOpen,
				UUID:           domain.GetUUID(),
			},
			wantErr:  true,
			errField: "title",
		},
		{
			name: "missing size",
			post: Post{
				CreatedByID:    1,
				Type:           PostTypeRequest,
				OrganizationID: 1,
				Title:          "A Request",
				Status:         PostStatusOpen,
				UUID:           domain.GetUUID(),
			},
			wantErr:  true,
			errField: "size",
		},
		{
			name: "missing status",
			post: Post{
				CreatedByID:    1,
				Type:           PostTypeRequest,
				OrganizationID: 1,
				Title:          "A Request",
				Size:           PostSizeMedium,
				UUID:           domain.GetUUID(),
			},
			wantErr:  true,
			errField: "status",
		},
		{
			name: "missing uuid",
			post: Post{
				CreatedByID:    1,
				Type:           PostTypeRequest,
				OrganizationID: 1,
				Title:          "A Request",
				Size:           PostSizeMedium,
				Status:         PostStatusOpen,
			},
			wantErr:  true,
			errField: "uuid",
		},
	}
	for _, test := range tests {
		t.Run(test.name, func(t *testing.T) {
			vErr, _ := test.post.Validate(DB)
			if test.wantErr {
				if vErr.Count() == 0 {
					t.Errorf("Expected an error, but did not get one")
				} else if len(vErr.Get(test.errField)) == 0 {
					t.Errorf("Expected an error on field %v, but got none (errors: %v)", test.errField, vErr.Errors)
				}
			} else if (test.wantErr == false) && (vErr.HasAny()) {
				t.Errorf("Unexpected error: %v", vErr)
			}
		})
	}
}

func (ms *ModelSuite) TestPost_ValidateCreate() {
	t := ms.T()

	tests := []struct {
		name    string
		post    Post
		want    *validate.Errors
		wantErr bool
	}{
		{
			name: "good - open",
			post: Post{
				CreatedByID:    1,
				Type:           PostTypeRequest,
				OrganizationID: 1,
				Title:          "A Request",
				Size:           PostSizeMedium,
				Status:         PostStatusOpen,
				UUID:           domain.GetUUID(),
			},
			wantErr: false,
		},
		{
			name: "bad status - accepted",
			post: Post{
				CreatedByID:    1,
				Type:           PostTypeRequest,
				OrganizationID: 1,
				Title:          "A Request",
				Size:           PostSizeMedium,
				Status:         PostStatusAccepted,
				UUID:           domain.GetUUID(),
			},
			wantErr: true,
		},
		{
			name: "bad status - committed",
			post: Post{
				CreatedByID:    1,
				OrganizationID: 1,
				Type:           PostTypeRequest,
				Title:          "A Request",
				Size:           PostSizeMedium,
				Status:         PostStatusCommitted,
				UUID:           domain.GetUUID(),
			},
			wantErr: true,
		},
		{
			name: "bad status - delivered",
			post: Post{
				CreatedByID:    1,
				OrganizationID: 1,
				Type:           PostTypeRequest,
				Title:          "A Request",
				Size:           PostSizeMedium,
				Status:         PostStatusDelivered,
				UUID:           domain.GetUUID(),
			},
			wantErr: true,
		},
		{
			name: "bad status - received",
			post: Post{
				CreatedByID:    1,
				OrganizationID: 1,
				Type:           PostTypeRequest,
				Title:          "A Request",
				Size:           PostSizeMedium,
				Status:         PostStatusReceived,
				UUID:           domain.GetUUID(),
			},
			wantErr: true,
		},
		{
			name: "bad status - completed",
			post: Post{
				CreatedByID:    1,
				OrganizationID: 1,
				Type:           PostTypeRequest,
				Title:          "A Request",
				Size:           PostSizeMedium,
				Status:         PostStatusCompleted,
				UUID:           domain.GetUUID(),
			},
			wantErr: true,
		},
		{
			name: "bad status - removed",
			post: Post{
				CreatedByID:    1,
				OrganizationID: 1,
				Type:           PostTypeRequest,
				Title:          "A Request",
				Size:           PostSizeMedium,
				Status:         PostStatusRemoved,
				UUID:           domain.GetUUID(),
			},
			wantErr: true,
		},
	}
	for _, test := range tests {
		t.Run(test.name, func(t *testing.T) {
			errField := "create_status"

			vErr, _ := test.post.ValidateCreate(DB)
			if test.wantErr {
				if vErr.Count() == 0 {
					t.Errorf("Expected an error, but did not get one")
				} else if len(vErr.Get(errField)) == 0 {
					t.Errorf("Expected an error on field %v, but got none (errors: %v)", errField, vErr.Errors)
				}
			} else if (test.wantErr == false) && (vErr.HasAny()) {
				t.Errorf("Unexpected error: %v", vErr)
			}
		})
	}
}

func (ms *ModelSuite) TestPost_ValidateUpdate_OpenRequest() {
	t := ms.T()

	post := CreateFixturesValidateUpdate_RequestStatus(PostStatusOpen, ms, t)

	tests := []struct {
		name    string
		post    Post
		want    *validate.Errors
		wantErr bool
	}{
		{
			name: "good status - from open to open",
			post: Post{
				Status: PostStatusOpen,
				UUID:   post.UUID,
			},
			wantErr: false,
		},
		{
			name: "good status - from open to committed",
			post: Post{
				Title:  "New Title",
				Status: PostStatusCommitted,
				UUID:   post.UUID,
			},
			wantErr: false,
		},
		{
			name: "good status - from open to removed",
			post: Post{
				Status: PostStatusRemoved,
				UUID:   post.UUID,
			},
			wantErr: false,
		},
		{
			name: "bad status - from open to accepted",
			post: Post{
				Status: PostStatusAccepted,
				UUID:   post.UUID,
			},
			wantErr: true,
		},
		{
			name: "bad status - from open to delivered",
			post: Post{
				Status: PostStatusDelivered,
				UUID:   post.UUID,
			},
			wantErr: true,
		},
		{
			name: "bad status - from open to received",
			post: Post{
				Status: PostStatusReceived,
				UUID:   post.UUID,
			},
			wantErr: true,
		},
		{
			name: "bad status - from open to completed",
			post: Post{
				Status: PostStatusCompleted,
				UUID:   post.UUID,
			},
			wantErr: true,
		},
	}
	for _, test := range tests {
		t.Run(test.name, func(t *testing.T) {
			errField := "status"
			test.post.Type = PostTypeRequest // only Requests have been implemented thus far
			vErr, _ := test.post.ValidateUpdate(DB)
			if test.wantErr {
				if vErr.Count() == 0 {
					t.Errorf("Expected an error, but did not get one")
				} else if len(vErr.Get(errField)) == 0 {
					t.Errorf("Expected an error on field %v, but got none (errors: %v)", errField, vErr.Errors)
				}
				return
			}

			if vErr.HasAny() {
				t.Errorf("Unexpected error: %v", vErr)
			}
		})
	}
}

func (ms *ModelSuite) TestPost_ValidateUpdate_CommittedRequest() {
	t := ms.T()

	post := CreateFixturesValidateUpdate_RequestStatus(PostStatusCommitted, ms, t)

	tests := []struct {
		name    string
		post    Post
		want    *validate.Errors
		wantErr bool
	}{
		{
			name: "good status - from committed to committed",
			post: Post{
				Title:  "New Title",
				Status: PostStatusCommitted,
				UUID:   post.UUID,
			},
			wantErr: false,
		},
		{
			name: "good status - from committed to open",
			post: Post{
				Status: PostStatusOpen,
				UUID:   post.UUID,
			},
			wantErr: false,
		},
		{
			name: "good status - from committed to accepted",
			post: Post{
				Status: PostStatusAccepted,
				UUID:   post.UUID,
			},
			wantErr: false,
		},
		{
			name: "good status - from committed to delivered",
			post: Post{
				Status: PostStatusDelivered,
				UUID:   post.UUID,
			},
			wantErr: false,
		},
		{
			name: "good status - from committed to removed",
			post: Post{
				Status: PostStatusRemoved,
				UUID:   post.UUID,
			},
			wantErr: false,
		},
		{
			name: "bad status - from committed to received",
			post: Post{
				Status: PostStatusReceived,
				UUID:   post.UUID,
			},
			wantErr: true,
		},
		{
			name: "bad status - from committed to completed",
			post: Post{
				Status: PostStatusCompleted,
				UUID:   post.UUID,
			},
			wantErr: true,
		},
	}
	for _, test := range tests {
		t.Run(test.name, func(t *testing.T) {
			errField := "status"

			test.post.Type = PostTypeRequest // only Requests have been implemented thus far
			vErr, _ := test.post.ValidateUpdate(DB)
			if test.wantErr {
				if vErr.Count() == 0 {
					t.Errorf("Expected an error, but did not get one")
				} else if len(vErr.Get(errField)) == 0 {
					t.Errorf("Expected an error on field %v, but got none (errors: %v)", errField, vErr.Errors)
				}
				return
			}

			if vErr.HasAny() {
				t.Errorf("Unexpected error: %v", vErr)
			}
		})
	}
}

func (ms *ModelSuite) TestPost_ValidateUpdate_AcceptedRequest() {
	t := ms.T()

	post := CreateFixturesValidateUpdate_RequestStatus(PostStatusAccepted, ms, t)

	tests := []struct {
		name    string
		post    Post
		want    *validate.Errors
		wantErr bool
	}{
		{
			name: "good status - from accepted to accepted",
			post: Post{
				Title:  "New Title",
				Status: PostStatusAccepted,
				UUID:   post.UUID,
			},
			wantErr: false,
		},
		{
			name: "good status - from accepted to open",
			post: Post{
				Status: PostStatusOpen,
				UUID:   post.UUID,
			},
			wantErr: false,
		},
		{
			name: "good status - from accepted to committed",
			post: Post{
				Status: PostStatusCommitted,
				UUID:   post.UUID,
			},
			wantErr: false,
		},
		{
			name: "good status - from accepted to delivered",
			post: Post{
				Status: PostStatusDelivered,
				UUID:   post.UUID,
			},
			wantErr: false,
		},
		{
			name: "good status - from accepted to received",
			post: Post{
				Status: PostStatusReceived,
				UUID:   post.UUID,
			},
			wantErr: false,
		},
		{
			name: "good status - from accepted to completed",
			post: Post{
				Status: PostStatusCompleted,
				UUID:   post.UUID,
			},
			wantErr: false,
		},
		{
			name: "good status - from accepted to removed",
			post: Post{
				Status: PostStatusRemoved,
				UUID:   post.UUID,
			},
			wantErr: false,
		},
	}
	for _, test := range tests {
		t.Run(test.name, func(t *testing.T) {
			errField := "status"
			test.post.Type = PostTypeRequest // only Requests have been implemented thus far
			vErr, _ := test.post.ValidateUpdate(DB)
			if test.wantErr {
				if vErr.Count() == 0 {
					t.Errorf("Expected an error, but did not get one")
				} else if len(vErr.Get(errField)) == 0 {
					t.Errorf("Expected an error on field %v, but got none (errors: %v)", errField, vErr.Errors)
				}
				return
			}

			if vErr.HasAny() {
				t.Errorf("Unexpected error: %v", vErr)
			}
		})
	}
}

func (ms *ModelSuite) TestPost_ValidateUpdate_DeliveredRequest() {
	t := ms.T()

	post := CreateFixturesValidateUpdate_RequestStatus(PostStatusDelivered, ms, t)

	tests := []struct {
		name    string
		post    Post
		want    *validate.Errors
		wantErr bool
	}{
		{
			name: "good status - from delivered to accepted",
			post: Post{
				Status: PostStatusAccepted,
				UUID:   post.UUID,
			},
			wantErr: false,
		},
		{
			name: "good status - from delivered to committed",
			post: Post{
				Status: PostStatusCommitted,
				UUID:   post.UUID,
			},
			wantErr: false,
		},
		{
			name: "good status - from delivered to completed",
			post: Post{
				Status: PostStatusCompleted,
				UUID:   post.UUID,
			},
			wantErr: false,
		},
		{
			name: "bad status - from delivered to open",
			post: Post{
				Status: PostStatusOpen,
				UUID:   post.UUID,
			},
			wantErr: true,
		},
		{
			name: "bad status - from delivered to received",
			post: Post{
				Title:  "New Title",
				Status: PostStatusReceived,
				UUID:   post.UUID,
			},
			wantErr: true,
		},
		{
			name: "bad status - from delivered to removed",
			post: Post{
				Status: PostStatusRemoved,
				UUID:   post.UUID,
			},
			wantErr: true,
		},
	}
	for _, test := range tests {
		t.Run(test.name, func(t *testing.T) {
			errField := "status"
			test.post.Type = PostTypeRequest // only Requests have been implemented thus far
			vErr, _ := test.post.ValidateUpdate(DB)
			if test.wantErr {
				if vErr.Count() == 0 {
					t.Errorf("Expected an error, but did not get one")
				} else if len(vErr.Get(errField)) == 0 {
					t.Errorf("Expected an error on field %v, but got none (errors: %v)", errField, vErr.Errors)
				}
				return
			}

			if vErr.HasAny() {
				t.Errorf("Unexpected error: %v", vErr)
			}
		})
	}
}

func (ms *ModelSuite) TestPost_ValidateUpdate_ReceivedRequest() {
	t := ms.T()

	post := CreateFixturesValidateUpdate_RequestStatus(PostStatusReceived, ms, t)

	tests := []struct {
		name    string
		post    Post
		want    *validate.Errors
		wantErr bool
	}{
		{
			name: "good status - from received to received",
			post: Post{
				Title:  "New Title",
				Status: PostStatusReceived,
				UUID:   post.UUID,
			},
			wantErr: false,
		},
		{
			name: "good status - from received to accepted",
			post: Post{
				Status: PostStatusAccepted,
				UUID:   post.UUID,
			},
			wantErr: false,
		},
		{
			name: "good status - from received to completed",
			post: Post{
				Status: PostStatusCompleted,
				UUID:   post.UUID,
			},
			wantErr: false,
		},
		{
			name: "bad status - from received to open",
			post: Post{
				Status: PostStatusOpen,
				UUID:   post.UUID,
			},
			wantErr: true,
		},
		{
			name: "bad status - from received to committed",
			post: Post{
				Status: PostStatusCommitted,
				UUID:   post.UUID,
			},
			wantErr: true,
		},
		{
			name: "bad status - from received to removed",
			post: Post{
				Status: PostStatusRemoved,
				UUID:   post.UUID,
			},
			wantErr: true,
		},
	}
	for _, test := range tests {
		t.Run(test.name, func(t *testing.T) {
			errField := "status"

			test.post.Type = PostTypeRequest // only Requests have been implemented thus far
			vErr, _ := test.post.ValidateUpdate(DB)
			if test.wantErr {
				if vErr.Count() == 0 {
					t.Errorf("Expected an error, but did not get one")
				} else if len(vErr.Get(errField)) == 0 {
					t.Errorf("Expected an error on field %v, but got none (errors: %v)", errField, vErr.Errors)
				}
				return
			}

			if vErr.HasAny() {
				t.Errorf("Unexpected error: %v", vErr)
			}
		})
	}
}

func (ms *ModelSuite) TestPost_ValidateUpdate_CompletedRequest() {
	t := ms.T()

	post := CreateFixturesValidateUpdate_RequestStatus(PostStatusCompleted, ms, t)

	tests := []struct {
		name    string
		post    Post
		want    *validate.Errors
		wantErr bool
	}{
		{
			name: "good status - from completed to completed",
			post: Post{
				Title:  "New Title",
				Status: PostStatusCompleted,
				UUID:   post.UUID,
			},
			wantErr: false,
		},
		{
			name: "bad status - from completed to accepted",
			post: Post{
				Status: PostStatusAccepted,
				UUID:   post.UUID,
			},
			wantErr: false,
		},
		{
			name: "good status - from completed to delivered",
			post: Post{
				Status: PostStatusDelivered,
				UUID:   post.UUID,
			},
			wantErr: false,
		},
		{
			name: "good status - from completed to received",
			post: Post{
				Status: PostStatusReceived,
				UUID:   post.UUID,
			},
			wantErr: false,
		},
		{
			name: "bad status - from completed to open",
			post: Post{
				Status: PostStatusOpen,
				UUID:   post.UUID,
			},
			wantErr: true,
		},
		{
			name: "bad status - from completed to committed",
			post: Post{
				Status: PostStatusCommitted,
				UUID:   post.UUID,
			},
			wantErr: true,
		},
		{
			name: "bad status - from completed to removed",
			post: Post{
				Status: PostStatusRemoved,
				UUID:   post.UUID,
			},
			wantErr: true,
		},
	}
	for _, test := range tests {
		t.Run(test.name, func(t *testing.T) {
			errField := "status"

			test.post.Type = PostTypeRequest // only Requests have been implemented thus far
			vErr, _ := test.post.ValidateUpdate(DB)
			if test.wantErr {
				if vErr.Count() == 0 {
					t.Errorf("Expected an error, but did not get one")
				} else if len(vErr.Get(errField)) == 0 {
					t.Errorf("Expected an error on field %v, but got none (errors: %v)", errField, vErr.Errors)
				}
				return
			}

			if vErr.HasAny() {
				t.Errorf("Unexpected error: %v", vErr)
			}
		})
	}
}

func (ms *ModelSuite) TestPost_ValidateUpdate_RemovedRequest() {
	t := ms.T()

	post := CreateFixturesValidateUpdate_RequestStatus(PostStatusRemoved, ms, t)

	tests := []struct {
		name    string
		post    Post
		want    *validate.Errors
		wantErr bool
	}{
		{
			name: "good status - from removed to removed",
			post: Post{
				Title:  "New Title",
				Status: PostStatusRemoved,
				UUID:   post.UUID,
			},
			wantErr: false,
		},
		{
			name: "bad status - from removed to open",
			post: Post{
				Status: PostStatusOpen,
				UUID:   post.UUID,
			},
			wantErr: true,
		},
		{
			name: "bad status - from removed to committed",
			post: Post{
				Status: PostStatusCommitted,
				UUID:   post.UUID,
			},
			wantErr: true,
		},
		{
			name: "bad status - from removed to accepted",
			post: Post{
				Status: PostStatusAccepted,
				UUID:   post.UUID,
			},
			wantErr: true,
		},
		{
			name: "bad status - from removed to delivered",
			post: Post{
				Status: PostStatusDelivered,
				UUID:   post.UUID,
			},
			wantErr: true,
		},
		{
			name: "bad status - from removed to received",
			post: Post{
				Status: PostStatusReceived,
				UUID:   post.UUID,
			},
			wantErr: true,
		},
		{
			name: "bad status - from removed to completed",
			post: Post{
				Status: PostStatusCompleted,
				UUID:   post.UUID,
			},
			wantErr: true,
		},
	}
	for _, test := range tests {
		t.Run(test.name, func(t *testing.T) {
			errField := "status"

			test.post.Type = PostTypeRequest // only Requests have been implemented thus far
			vErr, _ := test.post.ValidateUpdate(DB)
			if test.wantErr {
				if vErr.Count() == 0 {
					t.Errorf("Expected an error, but did not get one")
				} else if len(vErr.Get(errField)) == 0 {
					t.Errorf("Expected an error on field %v, but got none (errors: %v)", errField, vErr.Errors)
				}
				return
			}

			if vErr.HasAny() {
				t.Errorf("Unexpected error: %v", vErr)
			}
		})
	}
}

func (ms *ModelSuite) TestPost_Create() {
	t := ms.T()
	f := createFixturesForTestPostCreate(ms)

	tests := []struct {
		name    string
		post    Post
		wantErr string
	}{
		{
			name:    "no uuid",
			post:    f.Posts[0],
			wantErr: "",
		},
		{
			name:    "uuid given",
			post:    f.Posts[1],
			wantErr: "",
		},
		{
			name:    "validation error",
			post:    f.Posts[2],
			wantErr: "Title can not be blank.",
		},
	}

	for _, test := range tests {
		t.Run(test.name, func(t *testing.T) {
			err := test.post.Create()
			if test.wantErr != "" {
				ms.Error(err)
				ms.Contains(err.Error(), test.wantErr, "unexpected error message")
				return
			}
			ms.NoError(err)

			ms.True(test.post.UUID.Version() != 0)
			var p Post
			ms.NoError(p.FindByID(test.post.ID))

			pHistories := PostHistories{}
			err = ms.DB.Where("post_id = ?", p.ID).All(&pHistories)
			ms.NoError(err)

			ms.Equal(1, len(pHistories), "incorrect number of PostHistories")
			ms.Equal(PostStatusOpen, pHistories[0].Status, "incorrect status on PostHistory")
		})
	}
}

func (ms *ModelSuite) TestPost_Update() {
	t := ms.T()
	f := createFixturesForTestPostUpdate(ms)

	tests := []struct {
		name    string
		post    Post
		wantErr string
	}{
		{
			name:    "good",
			post:    f.Posts[0],
			wantErr: "",
		},
		{
			name:    "validation error",
			post:    f.Posts[1],
			wantErr: "Title can not be blank.",
		},
	}

	for _, test := range tests {
		t.Run(test.name, func(t *testing.T) {
			err := test.post.Update()
			if test.wantErr != "" {
				ms.Error(err)
				ms.Contains(err.Error(), test.wantErr, "unexpected error message")
				return
			}
			ms.NoError(err)

			ms.True(test.post.UUID.Version() != 0)
			var p Post
			ms.NoError(p.FindByID(test.post.ID))
		})
	}
}

func (ms *ModelSuite) TestPost_manageStatusTransition_forwardProgression() {
	t := ms.T()
	f := createFixturesForTestPost_manageStatusTransition_forwardProgression(ms)

	tests := []struct {
		name       string
		post       Post
		newStatus  PostStatus
		providerID nulls.Int
		wantErr    string
	}{
		{
			name:      "open to open - no change",
			post:      f.Posts[0],
			newStatus: PostStatusOpen,
			wantErr:   "",
		},
		{
			name:       "open to committed - new history with provider",
			post:       f.Posts[0],
			newStatus:  PostStatusCommitted,
			providerID: nulls.NewInt(f.Users[1].ID),
			wantErr:    "",
		},
		{
			name:       "committed to accepted - new history",
			post:       f.Posts[1],
			newStatus:  PostStatusAccepted,
			providerID: f.Posts[1].ProviderID,
			wantErr:    "",
		},
		{
			name:       "get error",
			post:       f.Posts[1],
			newStatus:  "BadStatus",
			providerID: f.Posts[1].ProviderID,
			wantErr:    "invalid status transition from ACCEPTED to BadStatus",
		},
	}

	for _, test := range tests {
		t.Run(test.name, func(t *testing.T) {
			test.post.Status = test.newStatus
			test.post.ProviderID = test.providerID
			err := test.post.manageStatusTransition()
			if test.wantErr != "" {
				ms.Error(err)
				ms.Contains(err.Error(), test.wantErr, "unexpected error message")
				return
			}
			ms.NoError(err)

			ph := PostHistory{}
			err = ph.getLastForPost(test.post)
			ms.NoError(err)

			ms.Equal(test.newStatus, ph.Status, "incorrect Status ")
			ms.Equal(test.post.ReceiverID, ph.ReceiverID, "incorrect ReceiverID ")
			ms.Equal(test.providerID, ph.ProviderID, "incorrect ProviderID ")
		})
	}
}

func (ms *ModelSuite) TestPost_manageStatusTransition_backwardProgression() {
	t := ms.T()
	f := createFixturesForTestPost_manageStatusTransition_backwardProgression(ms)

	tests := []struct {
		name       string
		post       Post
		newStatus  PostStatus
		providerID nulls.Int
		wantErr    string
	}{
		{
			name:       "committed to committed - no change",
			post:       f.Posts[0],
			newStatus:  PostStatusCommitted,
			providerID: f.Posts[0].ProviderID,
			wantErr:    "",
		},
		{
			name:       "committed to open - lost history with provider",
			post:       f.Posts[0],
			newStatus:  PostStatusOpen,
			providerID: nulls.Int{},
			wantErr:    "",
		},
		{
			name:       "accepted to committed - lost history but has provider",
			post:       f.Posts[1],
			newStatus:  PostStatusCommitted,
			providerID: f.Posts[1].ProviderID,
			wantErr:    "",
		},
	}

	for _, test := range tests {
		t.Run(test.name, func(t *testing.T) {
			test.post.Status = test.newStatus
			test.post.ProviderID = test.providerID
			err := test.post.manageStatusTransition()
			if test.wantErr != "" {
				ms.Error(err)
				ms.Contains(err.Error(), test.wantErr, "unexpected error message")
				return
			}
			ms.NoError(err)

			ph := PostHistory{}
			err = ph.getLastForPost(test.post)
			ms.NoError(err)

			ms.Equal(test.newStatus, ph.Status, "incorrect Status ")
			ms.Equal(test.post.ReceiverID, ph.ReceiverID, "incorrect ReceiverID ")
			ms.Equal(test.providerID, ph.ProviderID, "incorrect ProviderID ")
		})
	}
}

func (ms *ModelSuite) TestPost_FindByID() {
	t := ms.T()

	users := createUserFixtures(ms.DB, 2).Users
	posts := createPostFixtures(ms.DB, 1, 1, false)

	tests := []struct {
		name          string
		id            int
		eagerFields   []string
		wantPost      Post
		wantCreatedBy User
		wantProvider  User
		wantErr       bool
	}{
		{name: "good with no related fields",
			id:       posts[0].ID,
			wantPost: posts[0],
		},
		{name: "good with two related fields",
			id:            posts[1].ID,
			eagerFields:   []string{"CreatedBy", "Provider"},
			wantPost:      posts[1],
			wantCreatedBy: users[0],
			wantProvider:  users[0],
		},
		{name: "zero ID", id: 0, wantErr: true},
		{name: "wrong id", id: 99999, wantErr: true},
	}
	for _, test := range tests {
		t.Run(test.name, func(t *testing.T) {
			var post Post
			err := post.FindByID(test.id, test.eagerFields...)

			if test.wantErr {
				ms.Error(err)
			} else {
				ms.NoError(err)
				ms.Equal(test.wantPost.ID, post.ID, "bad post id")
				if test.wantCreatedBy.ID != 0 {
					ms.Equal(test.wantCreatedBy.ID, post.CreatedBy.ID, "bad post createdby id")
				}
				if test.wantProvider.ID != 0 {
					ms.Equal(test.wantProvider.ID, post.Provider.ID, "bad post provider id")
				}
			}
		})
	}
}

func (ms *ModelSuite) TestPost_FindByUUID() {
	t := ms.T()

	_ = createUserFixtures(ms.DB, 2)
	posts := createPostFixtures(ms.DB, 1, 1, false)

	tests := []struct {
		name    string
		uuid    string
		want    Post
		wantErr bool
	}{
		{name: "good", uuid: posts[0].UUID.String(), want: posts[0]},
		{name: "blank uuid", uuid: "", wantErr: true},
		{name: "wrong uuid", uuid: domain.GetUUID().String(), wantErr: true},
	}
	for _, test := range tests {
		t.Run(test.name, func(t *testing.T) {
			var post Post
			err := post.FindByUUID(test.uuid)
			if test.wantErr {
				if (err != nil) != test.wantErr {
					t.Errorf("FindByUUID() did not return expected error")
				}
			} else {
				if err != nil {
					t.Errorf("FindByUUID() error = %v", err)
				} else if post.UUID != test.want.UUID {
					t.Errorf("FindByUUID() got = %s, want %s", post.UUID, test.want.UUID)
				}
			}
		})
	}
}

func (ms *ModelSuite) TestPost_GetCreator() {
	t := ms.T()

	uf := createUserFixtures(ms.DB, 2)
	posts := createPostFixtures(ms.DB, 1, 1, false)

	tests := []struct {
		name string
		post Post
		want uuid.UUID
	}{
		{name: "good", post: posts[0], want: uf.Users[0].UUID},
	}
	for _, test := range tests {
		t.Run(test.name, func(t *testing.T) {
			user, err := test.post.GetCreator()
			if err != nil {
				t.Errorf("GetCreator() error = %v", err)
			} else if user.UUID != test.want {
				t.Errorf("GetCreator() got = %s, want %s", user.UUID, test.want)
			}
		})
	}
}

func (ms *ModelSuite) TestPost_GetProvider() {
	t := ms.T()

	uf := createUserFixtures(ms.DB, 2)
	posts := createPostFixtures(ms.DB, 1, 1, false)

	tests := []struct {
		name string
		post Post
		want *uuid.UUID
	}{
		{name: "good", post: posts[1], want: &uf.Users[0].UUID},
		{name: "nil", post: posts[0], want: nil},
	}
	for _, test := range tests {
		t.Run(test.name, func(t *testing.T) {
			user, err := test.post.GetProvider()
			if err != nil {
				t.Errorf("GetProvider() error = %v", err)
			} else if test.want == nil {
				if user != nil {
					t.Errorf("expected nil, got %s", user.UUID.String())
				}
			} else if user == nil {
				t.Errorf("received nil, expected %v", test.want.String())
			} else if user.UUID != *test.want {
				t.Errorf("GetProvider() got = %s, want %s", user.UUID, test.want)
			}
		})
	}
}

func (ms *ModelSuite) TestPost_GetReceiver() {
	t := ms.T()

	uf := createUserFixtures(ms.DB, 2)
	posts := createPostFixtures(ms.DB, 1, 1, false)

	tests := []struct {
		name string
		post Post
		want *uuid.UUID
	}{
		{name: "good", post: posts[0], want: &uf.Users[0].UUID},
		{name: "nil", post: posts[1], want: nil},
	}
	for _, test := range tests {
		t.Run(test.name, func(t *testing.T) {
			user, err := test.post.GetReceiver()
			if err != nil {
				t.Errorf("GetReceiver() error = %v", err)
			} else if test.want == nil {
				if user != nil {
					t.Errorf("expected nil, got %s", user.UUID.String())
				}
			} else if user == nil {
				t.Errorf("received nil, expected %v", test.want.String())
			} else if user.UUID != *test.want {
				t.Errorf("GetProvider() got = %s, want %s", user.UUID, test.want)
			}
		})
	}
}

func (ms *ModelSuite) TestPost_GetOrganization() {
	t := ms.T()

	_ = createUserFixtures(ms.DB, 2)
	posts := createPostFixtures(ms.DB, 1, 1, false)
	ms.NoError(ms.DB.Load(&posts, "Organization"))

	tests := []struct {
		name string
		post Post
		want uuid.UUID
	}{
		{name: "good", post: posts[0], want: posts[0].Organization.UUID},
	}
	for _, test := range tests {
		t.Run(test.name, func(t *testing.T) {
			org, err := test.post.GetOrganization()
			if err != nil {
				t.Errorf("GetOrganization() error = %v", err)
			} else if org.UUID != test.want {
				t.Errorf("GetOrganization() got = %s, want %s", org.UUID, test.want)
			}
		})
	}
}

func (ms *ModelSuite) TestPost_GetThreads() {
	t := ms.T()

	users := createUserFixtures(ms.DB, 2).Users
	posts := createPostFixtures(ms.DB, 1, 1, false)
	threadFixtures := CreateThreadFixtures(ms, posts[0])
	threads := threadFixtures.Threads

	tests := []struct {
		name string
		post Post
		want []uuid.UUID
	}{
		{name: "no threads", post: posts[1], want: []uuid.UUID{}},
		{name: "two threads", post: posts[0], want: []uuid.UUID{threads[1].UUID, threads[0].UUID}},
	}
	for _, test := range tests {
		t.Run(test.name, func(t *testing.T) {
			got, err := test.post.GetThreads(users[0])
			if err != nil {
				t.Errorf("GetThreads() error: %v", err)
			} else {
				ids := make([]uuid.UUID, len(got))
				for i := range got {
					ids[i] = got[i].UUID
				}
				if !reflect.DeepEqual(ids, test.want) {
					t.Errorf("GetThreads() got = %s, want %s", ids, test.want)
				}
			}
		})
	}
}

func (ms *ModelSuite) TestPost_AttachFile() {
	t := ms.T()

	user := User{}
	createFixture(ms, &user)

	organization := Organization{AuthConfig: "{}"}
	createFixture(ms, &organization)

	location := Location{}
	createFixture(ms, &location)

	post := Post{
		CreatedByID:    user.ID,
		OrganizationID: organization.ID,
		DestinationID:  location.ID,
	}
	createFixture(ms, &post)

	var fileFixture File
	const filename = "photo.gif"
	if fErr := fileFixture.Store(filename, []byte("GIF89a")); fErr != nil {
		t.Errorf("failed to create file fixture, %v", fErr)
	}

	if attachedFile, err := post.AttachFile(fileFixture.UUID.String()); err != nil {
		t.Errorf("failed to attach file to post, %s", err)
	} else {
		ms.Equal(filename, attachedFile.Name)
		ms.True(attachedFile.ID != 0)
		ms.True(attachedFile.UUID.Version() != 0)
	}

	if err := ms.DB.Load(&post); err != nil {
		t.Errorf("failed to load relations for test post, %s", err)
	}

	ms.Equal(1, len(post.Files))

	if err := ms.DB.Load(&(post.Files[0])); err != nil {
		t.Errorf("failed to load files relations for test post, %s", err)
	}

	ms.Equal(filename, post.Files[0].File.Name)
}

func (ms *ModelSuite) TestPost_GetFiles() {
	f := CreateFixturesForPostsGetFiles(ms)

	files, err := f.Posts[0].GetFiles()
	ms.NoError(err, "failed to get files list for post, %s", err)

	ms.Equal(len(f.Files), len(files))

	// sort most recently updated first
	expectedFilenames := []string{
		f.Files[2].Name,
		f.Files[1].Name,
		f.Files[0].Name,
	}

	receivedFilenames := make([]string, len(files))
	for i := range files {
		receivedFilenames[i] = files[i].Name
	}

	ms.Equal(expectedFilenames, receivedFilenames, "incorrect list of files")
}

// TestPost_AttachPhoto_GetPhoto tests the AttachPhoto and GetPhoto methods of models.Post
func (ms *ModelSuite) TestPost_AttachPhoto_GetPhoto() {
	posts := createPostFixtures(ms.DB, 1, 0, false)
	post := posts[0]

	var photoFixture File
	const filename = "photo.gif"
<<<<<<< HEAD
	ms.NoError(photoFixture.Store(filename, []byte("GIF89a")), "failed to create file fixture")
=======
	if fErr := photoFixture.Store(filename, []byte("GIF89a")); fErr != nil {
		t.Errorf("failed to create file fixture, %v", fErr)
	}
>>>>>>> 3064153e

	attachedFile, err := post.AttachPhoto(photoFixture.UUID.String())
	ms.NoError(err, "failed to attach photo to post")
	ms.Equal(filename, attachedFile.Name)
	ms.True(attachedFile.ID != 0)
	ms.True(attachedFile.UUID.Version() != 0)

	ms.NoError(DB.Load(&post), "failed to load photo relation for test post")

	ms.Equal(filename, post.PhotoFile.Name)

	if got, err := post.GetPhoto(); err == nil {
		ms.Equal(attachedFile.UUID.String(), got.UUID.String())
		ms.True(got.URLExpiration.After(time.Now().Add(time.Minute)))
		ms.Equal(filename, got.Name)
	} else {
		ms.Fail("post.GetPhoto failed, %s", err)
	}
}

func (ms *ModelSuite) TestPost_FindByUserAndUUID() {
	t := ms.T()
	f := createFixturesForPostFindByUserAndUUID(ms)

	tests := []struct {
		name    string
		user    User
		post    Post
		wantErr string
	}{
		{name: "user 0, post 0", user: f.Users[0], post: f.Posts[0]},
		{name: "user 0, post 1", user: f.Users[0], post: f.Posts[1]},
		{name: "user 0, post 2 Removed", user: f.Users[0], post: f.Posts[2], wantErr: "no rows in result set"},
		{name: "user 1, post 0", user: f.Users[1], post: f.Posts[0]},
		{name: "user 1, post 1", user: f.Users[1], post: f.Posts[1], wantErr: "no rows in result set"},
		{name: "non-existent user", post: f.Posts[1], wantErr: "no rows in result set"},
		{name: "non-existent post", user: f.Users[1], wantErr: "no rows in result set"},
	}
	for _, test := range tests {
		t.Run(test.name, func(t *testing.T) {
			var post Post
			var c context.Context
			err := post.FindByUserAndUUID(c, test.user, test.post.UUID.String())

			if test.wantErr != "" {
				ms.Error(err)
				ms.Contains(err.Error(), test.wantErr, "unexpected error")
				return
			}

			ms.NoError(err)
			ms.Equal(test.post.ID, post.ID)
		})
	}
}

func (ms *ModelSuite) TestPost_GetSetDestination() {
	t := ms.T()

	user := User{UUID: domain.GetUUID(), Email: t.Name() + "_user@example.com", Nickname: t.Name() + "_User"}
	createFixture(ms, &user)

	organization := Organization{UUID: domain.GetUUID(), AuthConfig: "{}"}
	createFixture(ms, &organization)

	locations := Locations{
		{
			Description: "a place",
			Country:     "XY",
			Latitude:    nulls.NewFloat64(1.1),
			Longitude:   nulls.NewFloat64(2.2),
		},
		{
			Description: "another place",
			Country:     "AB",
			Latitude:    nulls.Float64{},
			Longitude:   nulls.Float64{},
		},
	}
	createFixture(ms, &locations[0]) // only save the first record for now

	post := Post{CreatedByID: user.ID, OrganizationID: organization.ID, DestinationID: locations[0].ID}
	createFixture(ms, &post)

	err := post.SetDestination(locations[1])
	ms.NoError(err, "unexpected error from post.SetDestination()")

	locationFromDB, err := post.GetDestination()
	ms.NoError(err, "unexpected error from post.GetDestination()")
	locations[1].ID = locationFromDB.ID
	ms.Equal(locations[1], *locationFromDB, "destination data doesn't match after update")

	// These are redundant checks, but here to document the fact that a null overwrites previous data.
	ms.False(locationFromDB.Latitude.Valid)
	ms.False(locationFromDB.Longitude.Valid)
}

func (ms *ModelSuite) TestPost_GetSetOrigin() {
	posts := createPostFixtures(ms.DB, 1, 0, false)
	post := posts[0]
	post.OriginID = nulls.Int{}
	ms.NoError(ms.DB.Save(&post))

	locationFixtures := Locations{
		{
			Description: "a place",
			Country:     "XY",
			Latitude:    nulls.NewFloat64(1.1),
			Longitude:   nulls.NewFloat64(2.2),
		},
		{
			Description: "another place",
			Country:     "AB",
			Latitude:    nulls.Float64{},
			Longitude:   nulls.Float64{},
		},
	}

	err := post.SetOrigin(locationFixtures[0])
	ms.NoError(err, "unexpected error from post.SetOrigin()")

	locationFromDB, err := post.GetOrigin()
	ms.NoError(err, "unexpected error from post.GetOrigin()")

	locationFixtures[0].ID = locationFromDB.ID
	ms.Equal(locationFixtures[0], *locationFromDB, "origin data doesn't match new location")

	err = post.SetOrigin(locationFixtures[1])
	ms.NoError(err, "unexpected error from post.SetOrigin()")

	locationFromDB, err = post.GetOrigin()
	ms.NoError(err, "unexpected error from post.GetOrigin()")
	ms.Equal(locationFixtures[0].ID, locationFromDB.ID,
		"Location ID doesn't match -- location record was probably not reused")

	locationFixtures[1].ID = locationFromDB.ID
	ms.Equal(locationFixtures[1], *locationFromDB, "origin data doesn't match after update")

	// These are redundant checks, but here to document the fact that a null overwrites previous data.
	ms.False(locationFromDB.Latitude.Valid)
	ms.False(locationFromDB.Longitude.Valid)
}

func (ms *ModelSuite) TestPost_NewWithUser() {
	t := ms.T()
	user := createUserFixtures(ms.DB, 1).Users[0]

	tests := []struct {
		name           string
		pType          PostType
		wantPostType   PostType
		wantPostStatus PostStatus
		wantReceiverID int
		wantProviderID int
		wantErr        bool
	}{
		{name: "Good Request", pType: PostTypeRequest,
			wantPostType: PostTypeRequest, wantPostStatus: PostStatusOpen,
			wantReceiverID: user.ID,
		},
		{name: "Good Offer", pType: PostTypeRequest,
			wantPostType: PostTypeRequest, wantPostStatus: PostStatusOpen,
			wantProviderID: user.ID,
		},
		{name: "Bad Type", pType: "BADTYPE", wantErr: true},
	}
	for _, test := range tests {
		t.Run(test.name, func(t *testing.T) {
			var post Post
			err := post.NewWithUser(test.pType, user)

			if test.wantErr {
				ms.Error(err)
			} else {
				ms.NoError(err)
				ms.Equal(test.wantPostType, post.Type)
				ms.Equal(user.ID, post.CreatedByID)
				ms.Equal(test.wantPostStatus, post.Status)
			}
		})
	}
}

func (ms *ModelSuite) TestPost_SetProviderWithStatus() {
	t := ms.T()
	user := createUserFixtures(ms.DB, 1).Users[0]

	tests := []struct {
		name           string
		status         PostStatus
		pType          PostType
		wantProviderID nulls.Int
	}{
		{name: "Committed Request", status: PostStatusCommitted,
			pType: PostTypeRequest, wantProviderID: nulls.NewInt(user.ID)},
		{name: "Not Committed Request", status: PostStatusAccepted,
			pType: PostTypeRequest, wantProviderID: nulls.Int{}},
		{name: "Committed Offer", status: PostStatusCommitted,
			pType: PostTypeOffer, wantProviderID: nulls.Int{}},
	}
	for _, test := range tests {
		t.Run(test.name, func(t *testing.T) {
			var post Post
			post.Type = test.pType
			post.SetProviderWithStatus(test.status, user)

			ms.Equal(test.wantProviderID, post.ProviderID)
			ms.Equal(test.status, post.Status)
		})
	}
}

func (ms *ModelSuite) TestPosts_FindByUser() {
	t := ms.T()

	f := CreateFixtures_Posts_FindByUser(ms)

	tests := []struct {
		name        string
		user        User
		wantPostIDs []int
		wantErr     bool
	}{
		{name: "user 0", user: f.Users[0], wantPostIDs: []int{f.Posts[4].ID, f.Posts[1].ID, f.Posts[0].ID}},
		{name: "user 1", user: f.Users[1], wantPostIDs: []int{f.Posts[4].ID, f.Posts[0].ID}},
		{name: "non-existent user", user: User{}, wantPostIDs: []int{}},
	}
	for _, test := range tests {
		t.Run(test.name, func(t *testing.T) {
			posts := Posts{}
			var c context.Context
			err := posts.FindByUser(c, test.user)

			if test.wantErr {
				ms.Error(err)
				return
			}

			ms.NoError(err)
			postIDs := make([]int, len(posts))
			for i := range posts {
				postIDs[i] = posts[i].ID
			}
			ms.Equal(test.wantPostIDs, postIDs)
		})
	}
}

func (ms *ModelSuite) TestPost_FilterByUserTypeAndContents() {
	t := ms.T()
	f := createFixtures_Posts_FilterByUserTypeAndContents(ms)

	tests := []struct {
		name        string
		user        User
		matchText   string
		postType    PostType
		wantPostIDs []int
		wantErr     bool
	}{
		{name: "user 0 matching case request", user: f.Users[0], matchText: "Match",
			postType:    PostTypeRequest,
			wantPostIDs: []int{f.Posts[5].ID, f.Posts[1].ID, f.Posts[0].ID}},
		{name: "user 0 lower case request", user: f.Users[0], matchText: "match",
			postType:    PostTypeRequest,
			wantPostIDs: []int{f.Posts[5].ID, f.Posts[1].ID, f.Posts[0].ID}},
		{name: "user 0 just an offer", user: f.Users[0], matchText: "Match",
			postType:    PostTypeOffer,
			wantPostIDs: []int{}},

		{name: "user 1", user: f.Users[1], matchText: "Match",
			postType:    PostTypeRequest,
			wantPostIDs: []int{f.Posts[5].ID, f.Posts[1].ID}},
		{name: "non-existent user", user: User{}, matchText: "Match",
			postType:    PostTypeRequest,
			wantPostIDs: []int{}},
	}
	for _, test := range tests {
		t.Run(test.name, func(t *testing.T) {
			posts := Posts{}
			var c context.Context
			err := posts.FilterByUserTypeAndContents(c, test.user, test.postType, test.matchText)

			if test.wantErr {
				ms.Error(err)
				return
			}

			ms.NoError(err)
			postIDs := make([]int, len(posts))
			for i := range posts {
				postIDs[i] = posts[i].ID
			}
			ms.Equal(test.wantPostIDs, postIDs)
		})
	}
}

func (ms *ModelSuite) TestPost_IsEditable() {
	t := ms.T()

	f := CreateFixtures_Post_IsEditable(ms)

	tests := []struct {
		name    string
		user    User
		post    Post
		want    bool
		wantErr bool
	}{
		{name: "user 0, post 0", user: f.Users[0], post: f.Posts[0], want: true},
		{name: "user 0, post 1", user: f.Users[0], post: f.Posts[1], want: false},
		{name: "user 1, post 0", user: f.Users[1], post: f.Posts[0], want: false},
		{name: "user 1, post 1", user: f.Users[1], post: f.Posts[1], want: false},
		{name: "non-existent user", wantErr: true},
	}
	for _, test := range tests {
		t.Run(test.name, func(t *testing.T) {
			editable, err := test.post.IsEditable(test.user)

			if test.wantErr {
				ms.Error(err)
				return
			}

			ms.NoError(err)
			ms.Equal(test.want, editable)
		})
	}
}

func (ms *ModelSuite) TestPost_isPostEditable() {
	t := ms.T()

	tests := []struct {
		status PostStatus
		want   bool
	}{
		{status: PostStatusOpen, want: true},
		{status: PostStatusCommitted, want: true},
		{status: PostStatusAccepted, want: true},
		{status: PostStatusReceived, want: true},
		{status: PostStatusDelivered, want: true},
		{status: PostStatusCompleted, want: false},
		{status: PostStatusRemoved, want: false},
		{status: PostStatus(""), want: false},
	}
	for _, tt := range tests {
		t.Run(tt.status.String(), func(t *testing.T) {
			p := Post{Status: tt.status}
			if got := p.isPostEditable(); got != tt.want {
				t.Errorf("isStatusEditable() = %v, want %v", got, tt.want)
			}
		})
	}
}

func (ms *ModelSuite) TestPost_canUserChangeStatus() {
	t := ms.T()

	tests := []struct {
		name      string
		post      Post
		user      User
		newStatus PostStatus
		want      bool
	}{
		{
			name: "Creator",
			post: Post{CreatedByID: 1},
			user: User{ID: 1},
			want: true,
		},
		{
			name: "SuperAdmin",
			post: Post{},
			user: User{AdminRole: UserAdminRoleSuperAdmin},
			want: true,
		},
		{
			name:      "Open",
			post:      Post{CreatedByID: 1},
			newStatus: PostStatusOpen,
			want:      false,
		},
		{
			name:      "Committed",
			post:      Post{CreatedByID: 1},
			newStatus: PostStatusCommitted,
			want:      true,
		},
		{
			name:      "Accepted",
			post:      Post{CreatedByID: 1},
			newStatus: PostStatusAccepted,
			want:      false,
		},
		{
			name:      "Offer Received",
			post:      Post{Type: PostTypeOffer, CreatedByID: 1},
			newStatus: PostStatusReceived,
			want:      true,
		},
		{
			name:      "Request Received",
			post:      Post{Type: PostTypeRequest, CreatedByID: 1},
			newStatus: PostStatusReceived,
			want:      false,
		},
		{
			name:      "Offer Delivered",
			newStatus: PostStatusDelivered,
			post:      Post{Type: PostTypeOffer, CreatedByID: 1},
			want:      false,
		},
		{
			name:      "Request Delivered",
			newStatus: PostStatusDelivered,
			post:      Post{Type: PostTypeRequest, CreatedByID: 1},
			want:      true,
		},
		{
			name:      "Completed",
			post:      Post{CreatedByID: 1},
			newStatus: PostStatusCompleted,
			want:      false,
		},
		{
			name:      "Removed",
			post:      Post{CreatedByID: 1},
			newStatus: PostStatusRemoved,
			want:      false,
		},
	}
	for _, tt := range tests {
		t.Run(tt.newStatus.String(), func(t *testing.T) {
			if got := tt.post.canUserChangeStatus(tt.user, tt.newStatus); got != tt.want {
				t.Errorf("isStatusEditable() = %v, want %v", got, tt.want)
			}
		})
	}
}

func (ms *ModelSuite) TestPost_GetAudience() {
	t := ms.T()
	f := createFixturesForPostGetAudience(ms)

	tests := []struct {
		name    string
		post    Post
		want    []int
		wantErr string
	}{
		{
			name: "basic",
			post: f.Posts[0],
			want: []int{f.Users[0].ID, f.Users[1].ID},
		},
		{
			name: "no users",
			post: f.Posts[1],
			want: []int{},
		},
		{
			name:    "invalid post",
			post:    Post{},
			want:    []int{},
			wantErr: "invalid post ID in GetAudience",
		},
	}
	for _, tt := range tests {
		t.Run(tt.name, func(t *testing.T) {
			got, err := tt.post.GetAudience()
			if tt.wantErr != "" {
				ms.Error(err)
				ms.Contains(err.Error(), tt.wantErr)
				return
			}

			ms.NoError(err)

			ids := make([]int, len(got))
			for i := range got {
				ids[i] = got[i].ID
			}
			if !reflect.DeepEqual(ids, tt.want) {
				t.Errorf("GetAudience()\ngot = %v\nwant %v", ids, tt.want)
			}
		})
	}
}

func (ms *ModelSuite) TestPost_GetLocationForNotifications() {
	t := ms.T()
	f := createFixturesForGetLocationForNotifications(ms)

	var requestOrigin Location
	ms.NoError(ms.DB.Find(&requestOrigin, f.Posts[1].OriginID.Int))

	var offerDestination Location
	ms.NoError(ms.DB.Find(&offerDestination, f.Posts[2].DestinationID))

	tests := []struct {
		name string
		post Post
		want int
	}{
		{
			name: "request with no origin",
			post: f.Posts[0],
			want: 0,
		},
		{
			name: "request",
			post: f.Posts[1],
			want: requestOrigin.ID,
		},
		{
			name: "offer",
			post: f.Posts[2],
			want: offerDestination.ID,
		},
	}
	for _, tt := range tests {
		t.Run(tt.name, func(t *testing.T) {
			got, err := tt.post.GetLocationForNotifications()
			ms.NoError(err)
			ms.Equal(tt.want, got.ID)
		})
	}
}

func (ms *ModelSuite) TestPost_Meeting() {
	t := ms.T()
	posts := createPostFixtures(ms.DB, 2, 0, false)
	meeting := Meeting{
		UUID:        domain.GetUUID(),
		Name:        "a meeting",
		CreatedByID: posts[0].CreatedByID,
		LocationID:  posts[0].DestinationID,
	}
	createFixture(ms, &meeting)
	posts[0].MeetingID = nulls.NewInt(meeting.ID)
	ms.NoError(ms.DB.Save(&posts[0]))

	tests := []struct {
		name string
		post Post
		want *uuid.UUID
	}{
		{
			name: "has meeting",
			post: posts[0],
			want: &meeting.UUID,
		},
		{
			name: "no meeting",
			post: posts[1],
			want: nil,
		},
	}
	for _, test := range tests {
		t.Run(test.name, func(t *testing.T) {
			got, err := test.post.Meeting()
			ms.NoError(err)
			if test.want == nil {
				ms.Nil(got)
				return
			}
			ms.Equal(*test.want, got.UUID)
		})
	}
}<|MERGE_RESOLUTION|>--- conflicted
+++ resolved
@@ -1398,13 +1398,10 @@
 
 	var photoFixture File
 	const filename = "photo.gif"
-<<<<<<< HEAD
-	ms.NoError(photoFixture.Store(filename, []byte("GIF89a")), "failed to create file fixture")
-=======
-	if fErr := photoFixture.Store(filename, []byte("GIF89a")); fErr != nil {
-		t.Errorf("failed to create file fixture, %v", fErr)
-	}
->>>>>>> 3064153e
+	fErr := photoFixture.Store(filename, []byte("GIF89a"))
+	if fErr != nil {
+		ms.T().Errorf("failed to create file fixture, %v", fErr)
+	}
 
 	attachedFile, err := post.AttachPhoto(photoFixture.UUID.String())
 	ms.NoError(err, "failed to attach photo to post")
