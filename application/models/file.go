--- conflicted
+++ resolved
@@ -106,11 +106,7 @@
 		Size:          len(content),
 		ContentType:   contentType,
 	}
-<<<<<<< HEAD
-	if err := DB.Save(&file); err != nil {
-=======
 	if err := file.Create(); err != nil {
->>>>>>> 1756135f
 		e := FileUploadError{
 			HttpStatus: http.StatusInternalServerError,
 			ErrorCode:  domain.ErrorUnableToStoreFile,
