--- conflicted
+++ resolved
@@ -106,18 +106,13 @@
 		Size:          len(content),
 		ContentType:   contentType,
 	}
-<<<<<<< HEAD
 	if err := file.Create(); err != nil {
-		return err
-=======
-	if err := DB.Save(&file); err != nil {
 		e := FileUploadError{
 			HttpStatus: http.StatusInternalServerError,
 			ErrorCode:  domain.ErrorUnableToStoreFile,
 			Message:    err.Error(),
 		}
 		return &e
->>>>>>> 3064153e
 	}
 
 	*f = file
