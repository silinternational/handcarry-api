package models

import (
	"testing"

	"github.com/gobuffalo/nulls"
	"github.com/silinternational/handcarry-api/domain"
)

func createUserOrganizationFixtures(t *testing.T) {
	// reset db tables
	ResetTables(t, DB)

	singleUuid := domain.GetUuid()
	twoUuid := domain.GetUuid()

	users := []User{
		{
			ID:        1,
			Email:     "single@domain.com",
			FirstName: "Single",
			LastName:  "Result",
			Nickname:  "Single",
			AdminRole: nulls.String{},
			Uuid:      singleUuid,
		},
		{
			ID:        2,
			Email:     "two@domain.com",
			FirstName: "Two",
			LastName:  "Results",
			Nickname:  "Two",
			AdminRole: nulls.String{},
			Uuid:      twoUuid,
		},
	}
	for _, u := range users {
		err := DB.Create(&u)
		if err != nil {
			t.Errorf("unable to create fixture user: %s", err)
			t.FailNow()
		}
	}

	org1uuid := domain.GetUuid()
	org2uuid := domain.GetUuid()

	orgs := []Organization{
		{
			ID:         1,
			Name:       "Org1",
			Url:        nulls.String{},
			AuthType:   "",
			AuthConfig: "{}",
			Uuid:       org1uuid,
		},
		{
			ID:         2,
			Name:       "Org2",
			Url:        nulls.String{},
			AuthType:   "",
			AuthConfig: "{}",
			Uuid:       org2uuid,
		},
	}
	for _, o := range orgs {
		err := DB.Create(&o)
		if err != nil {
			t.Errorf("unable to create fixture organization: %s", err)
			t.FailNow()
		}
	}

	userOrgs := []UserOrganization{
		{
			ID:             1,
			OrganizationID: 1,
			UserID:         1,
			AuthID:         "one",
			AuthEmail:      "single@domain.com",
		},
		{
			ID:             2,
			OrganizationID: 1,
			UserID:         2,
			AuthID:         "two",
			AuthEmail:      "two@domain.com",
		},
		{
			ID:             3,
			OrganizationID: 2,
			UserID:         2,
			AuthID:         "two",
			AuthEmail:      "two@domain.com",
		},
	}
	for _, uo := range userOrgs {
		err := DB.Create(&uo)
		if err != nil {
			t.Errorf("unable to create fixture user_organization: %s", err)
			t.FailNow()
		}
	}
}

func (ms *ModelSuite) TestFindByAuthEmail() {
	t := ms.T()
	ResetTables(t, ms.DB)
	createUserOrganizationFixtures(t)

	type args struct {
		authEmail string
	}
	tests := []struct {
		name    string
		args    args
		want    int
		wantErr bool
	}{
		{
			name:    "invalid email error",
			args:    args{authEmail: "not an email"},
			want:    0,
			wantErr: true,
		},
		{
			name:    "no results",
			args:    args{authEmail: "norecords@domain.com"},
			want:    0,
			wantErr: false,
		},
		{
			name:    "single user org result",
			args:    args{authEmail: "single@domain.com"},
			want:    1,
			wantErr: false,
		},
		{
			name:    "two user org results",
			args:    args{authEmail: "two@domain.com"},
			want:    2,
			wantErr: false,
		},
	}
	for _, tt := range tests {
		t.Run(tt.name, func(t *testing.T) {
			var got UserOrganizations
			err := got.FindByAuthEmail(tt.args.authEmail, 0)
			if (err != nil) != tt.wantErr {
				t.Errorf("FindByAuthEmail() error = %v, wantErr %v", err, tt.wantErr)
				return
			}
			if len(got) != tt.want {
<<<<<<< HEAD
				t.Errorf("UserOrganizationFindByAuthEmail() got = %v, want %v", got, tt.want)
			}
		})
	}
}

func (ms *ModelSuite) TestFindUserOrganization() {
	t := ms.T()
	ResetTables(t, ms.DB)
	createUserOrganizationFixtures(t)

	type args struct {
		user User
		org  Organization
	}
	tests := []struct {
		name    string
		args    args
		wantErr bool
	}{
		{
			name: "user 1, org 1",
			args: args{
				user: User{Email: "single@domain.com"},
				org:  Organization{Name: "Org1"},
			},
			wantErr: false,
		},
		{
			name: "user 2, org 1",
			args: args{
				user: User{Email: "two@domain.com"},
				org:  Organization{Name: "Org1"},
			},
			wantErr: false,
		},
		{
			name: "user 2, org 2",
			args: args{
				user: User{Email: "two@domain.com"},
				org:  Organization{Name: "Org2"},
			},
			wantErr: false,
		},
		{
			name: "user 1, org 2",
			args: args{
				user: User{Email: "single@domain.com"},
				org:  Organization{Name: "Org2"},
			},
			wantErr: true,
		},
	}
	for _, test := range tests {
		t.Run(test.name, func(t *testing.T) {
			var user User
			if err := DB.Where("email = ?", test.args.user.Email).First(&user); err != nil {
				t.Errorf("couldn't find test user '%v'", test.args.user.Email)
			}

			var org Organization
			if err := DB.Where("name = ?", test.args.org.Name).First(&org); err != nil {
				t.Errorf("couldn't find test org '%v'", test.args.org.Name)
			}

			uo, err := FindUserOrganization(user, org)
			if test.wantErr {
				if err == nil {
					t.Errorf("Expected an error, but did not get one")
				}
			} else {
				if err != nil {
					t.Errorf("FindByUUID() returned an error: %v", err)
				} else if (uo.UserID != user.ID) || (uo.OrganizationID != org.ID) {
					t.Errorf("received wrong UserOrganization (UserID=%v, OrganizationID=%v), expected (user.ID=%v, org.ID=%v)",
						uo.UserID, uo.OrganizationID, user.ID, org.ID)
				}
=======
				t.Errorf("FindByAuthEmail() got = %v, want %v", got, tt.want)
>>>>>>> 7eed053f
			}
		})
	}
}<|MERGE_RESOLUTION|>--- conflicted
+++ resolved
@@ -151,8 +151,7 @@
 				return
 			}
 			if len(got) != tt.want {
-<<<<<<< HEAD
-				t.Errorf("UserOrganizationFindByAuthEmail() got = %v, want %v", got, tt.want)
+				t.Errorf("FindByAuthEmail() got = %v, want %v", got, tt.want)
 			}
 		})
 	}
@@ -229,9 +228,6 @@
 					t.Errorf("received wrong UserOrganization (UserID=%v, OrganizationID=%v), expected (user.ID=%v, org.ID=%v)",
 						uo.UserID, uo.OrganizationID, user.ID, org.ID)
 				}
-=======
-				t.Errorf("FindByAuthEmail() got = %v, want %v", got, tt.want)
->>>>>>> 7eed053f
 			}
 		})
 	}
