package models

import (
	"reflect"
	"testing"

	"github.com/gofrs/uuid"

	"github.com/gobuffalo/validate"
	"github.com/silinternational/handcarry-api/domain"
)

<<<<<<< HEAD
func CreateThreadFixtures(t *testing.T, post Post) []Thread {
=======
type ThreadFixtures struct {
	Threads  Threads
	Messages Messages
}

func CreateThreadFixtures(t *testing.T, post Post) ThreadFixtures {
>>>>>>> 7eed053f
	// Load Thread test fixtures
	threads := []Thread{
		{
			Uuid:   domain.GetUuid(),
			PostID: post.ID,
		},
		{
			Uuid:   domain.GetUuid(),
			PostID: post.ID,
		},
	}
	for i := range threads {
		if err := DB.Create(&threads[i]); err != nil {
			t.Errorf("could not create test threads ... %v", err)
			t.FailNow()
		}
	}

	// Load Thread Participants test fixtures
	threadParticipants := []ThreadParticipant{
		{
			ThreadID: threads[0].ID,
			UserID:   post.CreatedByID,
		},
		{
			ThreadID: threads[1].ID,
			UserID:   post.ProviderID.Int,
		},
		{
			ThreadID: threads[1].ID,
			UserID:   post.CreatedByID,
		},
	}
	for i := range threadParticipants {
		if err := DB.Create(&threadParticipants[i]); err != nil {
			t.Errorf("could not create test thread participants ... %v", err)
			t.FailNow()
		}
	}

	// Load Message test fixtures
	messages := Messages{
		{
			Uuid:     domain.GetUuid(),
			ThreadID: threads[0].ID,
			SentByID: post.CreatedByID,
			Content:  "I can being chocolate if you bring PB",
		},
		{
			Uuid:     domain.GetUuid(),
			ThreadID: threads[1].ID,
			SentByID: post.ProviderID.Int,
			Content:  "I can being PB if you bring chocolate",
		},
		{
			Uuid:     domain.GetUuid(),
			ThreadID: threads[1].ID,
			SentByID: post.CreatedByID,
			Content:  "Great!",
		},
	}

	for _, message := range messages {
		if err := DB.Create(&message); err != nil {
			t.Errorf("could not create test message ... %v", err)
			t.FailNow()
		}
	}

	return ThreadFixtures{Threads: threads, Messages: messages}
}

func (ms *ModelSuite) TestThread_Validate() {
	t := ms.T()
	tests := []struct {
		name     string
		thread   Thread
		want     *validate.Errors
		wantErr  bool
		errField string
	}{
		{
			name: "minimum",
			thread: Thread{
				PostID: 1,
				Uuid:   domain.GetUuid(),
			},
			wantErr: false,
		},
		{
			name: "missing post_id",
			thread: Thread{
				Uuid: domain.GetUuid(),
			},
			wantErr:  true,
			errField: "post_id",
		},
		{
			name: "missing uuid",
			thread: Thread{
				PostID: 1,
			},
			wantErr:  true,
			errField: "uuid",
		},
	}
	for _, test := range tests {
		t.Run(test.name, func(t *testing.T) {
			vErr, _ := test.thread.Validate(DB)
			if test.wantErr {
				if vErr.Count() == 0 {
					t.Errorf("Expected an error, but did not get one")
				} else if len(vErr.Get(test.errField)) == 0 {
					t.Errorf("Expected an error on field %v, but got none (errors: %v)", test.errField, vErr.Errors)
				}
			} else if (test.wantErr == false) && (vErr.HasAny()) {
				t.Errorf("Unexpected error: %v", vErr)
			}
		})
	}
}

func (ms *ModelSuite) TestThread_FindByUUID() {
	t := ms.T()
	resetTables(t)

	_, users, _ := CreateUserFixtures(t)
	posts := CreatePostFixtures(t, users)
	threadFixtures := CreateThreadFixtures(t, posts[0])

	tests := []struct {
		name    string
		uuid    string
		want    Thread
		wantErr bool
	}{
		{name: "good", uuid: threadFixtures.Threads[0].Uuid.String(), want: threadFixtures.Threads[0]},
		{name: "blank uuid", uuid: "", wantErr: true},
		{name: "wrong uuid", uuid: domain.GetUuid().String(), wantErr: true},
	}
	for _, test := range tests {
		t.Run(test.name, func(t *testing.T) {
			var thread Thread
			err := thread.FindByUUID(test.uuid)
			if test.wantErr {
				if (err != nil) != test.wantErr {
					t.Errorf("FindByUUID() did not return expected error")
				}
			} else {
				if err != nil {
					t.Errorf("FindByUUID() error = %v", err)
				} else if thread.Uuid != test.want.Uuid {
					t.Errorf("FindByUUID() got = %s, want %s", thread.Uuid, test.want.Uuid)
				}
			}
		})
	}
}

func (ms *ModelSuite) TestThread_FindByPostIDAndUserID() {
	t := ms.T()
	resetTables(t)

	_, users, _ := CreateUserFixtures(t)
	posts := CreatePostFixtures(t, users)
	threadFixtures := CreateThreadFixtures(t, posts[0])

	tests := []struct {
		name           string
		postID, userID int
		want           Thread
		wantErr        bool
	}{
		{name: "good", postID: posts[0].ID, userID: users[0].ID, want: threadFixtures.Threads[0]},
		{name: "wrong post ID", postID: posts[1].ID, userID: users[0].ID, want: Thread{}},
		{name: "wrong user ID", postID: posts[0].ID, userID: users[2].ID, want: Thread{}},
		{name: "bad post ID", postID: -1, userID: users[0].ID, want: Thread{}},
		{name: "bad user ID", postID: posts[0].ID, userID: -1, want: Thread{}},
	}
	for _, test := range tests {
		t.Run(test.name, func(t *testing.T) {
			var thread Thread
			err := thread.FindByPostIDAndUserID(test.postID, test.userID)
			if test.wantErr {
				if (err != nil) != test.wantErr {
					t.Errorf("FindByPostIDAndUserID() did not return expected error")
				}
			} else {
				if err != nil {
					t.Errorf("FindByPostIDAndUserID() error = %v", err)
				} else if thread.Uuid != test.want.Uuid {
					t.Errorf("FindByPostIDAndUserID() got = %s, want %s", thread.Uuid, test.want.Uuid)
				}
			}
		})
	}
}

func (ms *ModelSuite) TestThread_GetPost() {
	t := ms.T()
	resetTables(t)

	_, users, _ := CreateUserFixtures(t)
	posts := CreatePostFixtures(t, users)
	threadFixtures := CreateThreadFixtures(t, posts[0])

	type args struct {
		thread       Thread
		selectFields []string
	}
	tests := []struct {
		name    string
		args    args
		want    Post
		wantErr bool
	}{
		{
			name: "good",
			args: args{
				thread:       threadFixtures.Threads[0],
				selectFields: []string{"uuid"},
			},
			want: posts[0],
		},
	}
	for _, test := range tests {
		t.Run(test.name, func(t *testing.T) {
			got, err := test.args.thread.GetPost(test.args.selectFields)
			if test.wantErr {
				if (err != nil) != test.wantErr {
					t.Errorf("GetPost() did not return expected error")
				}
			} else {
				if err != nil {
					t.Errorf("GetPost() error = %v", err)
				} else if got.Uuid != test.want.Uuid {
					t.Errorf("GetPost() got = %s, want %s", got.Uuid, test.want.Uuid)
				}
			}
		})
	}
}

func (ms *ModelSuite) TestThread_GetMessages() {
	t := ms.T()
	resetTables(t)

	_, users, _ := CreateUserFixtures(t)
	posts := CreatePostFixtures(t, users)
	threadFixtures := CreateThreadFixtures(t, posts[0])

	type args struct {
		thread       Thread
		selectFields []string
	}
	tests := []struct {
		name    string
		args    args
		want    []uuid.UUID
		wantErr bool
	}{
		{
			name: "one message",
			args: args{
				thread:       threadFixtures.Threads[0],
				selectFields: []string{},
			},
			want: []uuid.UUID{
				threadFixtures.Messages[0].Uuid,
			},
		},
		{
			name: "two messages",
			args: args{
				thread:       threadFixtures.Threads[1],
				selectFields: []string{},
			},
			want: []uuid.UUID{
				threadFixtures.Messages[1].Uuid,
				threadFixtures.Messages[2].Uuid,
			},
		},
	}
	for _, test := range tests {
		t.Run(test.name, func(t *testing.T) {
			got, err := test.args.thread.GetMessages(test.args.selectFields)
			if test.wantErr {
				if (err != nil) != test.wantErr {
					t.Errorf("GetMessages() did not return expected error")
				}
			} else {
				if err != nil {
					t.Errorf("GetMessages() error = %v", err)
				} else {
					ids := make([]uuid.UUID, len(got))
					for i := range got {
						ids[i] = got[i].Uuid
					}
					if !reflect.DeepEqual(ids, test.want) {
						t.Errorf("GetMessages() got = %s, want %s", ids, test.want)
					}
				}
			}
		})
	}
}

func (ms *ModelSuite) TestThread_GetParticipants() {
	t := ms.T()
	resetTables(t)

	_, users, _ := CreateUserFixtures(t)
	posts := CreatePostFixtures(t, users)
	threadFixtures := CreateThreadFixtures(t, posts[0])

	type args struct {
		thread       Thread
		selectFields []string
	}
	tests := []struct {
		name    string
		args    args
		want    []uuid.UUID
		wantErr bool
	}{
		{
			name: "one participant",
			args: args{
				thread:       threadFixtures.Threads[0],
				selectFields: []string{},
			},
			want: []uuid.UUID{
				users[0].Uuid,
			},
		},
		{
			name: "two participants",
			args: args{
				thread:       threadFixtures.Threads[1],
				selectFields: []string{},
			},
			want: []uuid.UUID{
				users[1].Uuid,
				users[0].Uuid,
			},
		},
	}
	for _, test := range tests {
		t.Run(test.name, func(t *testing.T) {
			got, err := test.args.thread.GetParticipants(test.args.selectFields)
			if test.wantErr {
				if (err != nil) != test.wantErr {
					t.Errorf("GetParticipants() did not return expected error")
				}
			} else {
				if err != nil {
					t.Errorf("GetParticipants() error = %v", err)
				} else {
					ids := make([]uuid.UUID, len(got))
					for i := range got {
						ids[i] = got[i].Uuid
					}
					if !reflect.DeepEqual(ids, test.want) {
						t.Errorf("GetParticipants() got = %s, want %s", ids, test.want)
					}
				}
			}
		})
	}
}

func (ms *ModelSuite) TestThread_CreateWithParticipants() {
	t := ms.T()
	resetTables(t)

	_, users, _ := CreateUserFixtures(t)
	posts := CreatePostFixtures(t, users)
	post := posts[0]

	var thread Thread
	if err := thread.CreateWithParticipants(post.Uuid.String(), users[1]); err != nil {
		t.Errorf("TestThread_CreateWithParticipants() error = %v", err)
		t.FailNow()
	}

	var threadFromDB Thread
	if err := DB.Eager().Find(&threadFromDB, thread.ID); err != nil {
		t.Errorf("TestThread_CreateWithParticipants() couldn't find new thread: %s", err)
	}

	if threadFromDB.PostID != post.ID {
		t.Errorf("TestThread_CreateWithParticipants() post ID is wrong, got %d, expected %d",
			threadFromDB.PostID, post.ID)
	}

	ids := make([]uuid.UUID, len(threadFromDB.Participants))
	for i := range threadFromDB.Participants {
		ids[i] = threadFromDB.Participants[i].Uuid
	}

	ms.Contains(ids, users[0].Uuid, "new thread doesn't include post creator as participant")
	ms.Contains(ids, users[1].Uuid, "new thread doesn't include provided user as participant")
	ms.Equal(2, len(ids), "incorrect number of participants found")

	var tp ThreadParticipants
	n, err := DB.Where("thread_id = ?", thread.ID).Count(&tp)
	if err != nil {
		t.Errorf("TestThread_CreateWithParticipants() couldn't read from thread_participants: %s", err)
	}
	ms.Equal(2, n, "incorrect number of thread_participants records created")
}<|MERGE_RESOLUTION|>--- conflicted
+++ resolved
@@ -10,16 +10,12 @@
 	"github.com/silinternational/handcarry-api/domain"
 )
 
-<<<<<<< HEAD
-func CreateThreadFixtures(t *testing.T, post Post) []Thread {
-=======
 type ThreadFixtures struct {
 	Threads  Threads
 	Messages Messages
 }
 
 func CreateThreadFixtures(t *testing.T, post Post) ThreadFixtures {
->>>>>>> 7eed053f
 	// Load Thread test fixtures
 	threads := []Thread{
 		{
