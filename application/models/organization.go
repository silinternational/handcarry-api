--- conflicted
+++ resolved
@@ -28,13 +28,8 @@
 	AuthType            string               `json:"auth_type" db:"auth_type"`
 	AuthConfig          string               `json:"auth_config" db:"auth_config"`
 	Uuid                uuid.UUID            `json:"uuid" db:"uuid"`
-<<<<<<< HEAD
 	Users               Users                `many_to_many:"user_organizations" order_by:"nickname"`
-	OrganizationDomains []OrganizationDomain `has_many:"organization_domains"`
-=======
-	Users               Users                `many_to_many:"user_organizations"`
 	OrganizationDomains []OrganizationDomain `has_many:"organization_domains" order_by:"domain asc"`
->>>>>>> e73098b8
 }
 
 // String is used to serialize error extras
