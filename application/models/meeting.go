--- conflicted
+++ resolved
@@ -670,8 +670,11 @@
 		return []string{}
 	}
 
-<<<<<<< HEAD
-	return strings.Split(strings.ReplaceAll(strings.ReplaceAll(emails, "\r\n", ","), "\n", ","), ",")
+	split := strings.Split(strings.ReplaceAll(strings.ReplaceAll(emails, "\r\n", ","), "\n", ","), ",")
+	for i := range split {
+		split[i] = strings.TrimSpace(split[i])
+	}
+	return split
 }
 
 // loadMeetingInvites gets the meeting's invites and converts into api.MeetingInvites
@@ -700,11 +703,4 @@
 	output.Email = invite.Email
 
 	return output
-=======
-	split := strings.Split(strings.ReplaceAll(strings.ReplaceAll(emails, "\r\n", ","), "\n", ","), ",")
-	for i := range split {
-		split[i] = strings.TrimSpace(split[i])
-	}
-	return split
->>>>>>> 8bc2de84
 }