package models

import (
	"encoding/json"
	"fmt"
	"time"

	"github.com/gobuffalo/nulls"
	"github.com/gobuffalo/pop"
	"github.com/gobuffalo/validate"
	"github.com/gobuffalo/validate/validators"
	"github.com/gofrs/uuid"
	"github.com/pkg/errors"
	"github.com/silinternational/wecarry-api/domain"
)

// Meeting represents an event where people gather together from different locations
type Meeting struct {
	ID          int          `json:"id" db:"id"`
	UUID        uuid.UUID    `json:"uuid" db:"uuid"`
	Name        string       `json:"name" db:"name"`
	Description nulls.String `json:"description" db:"description"`
	MoreInfoURL nulls.String `json:"more_info_url" db:"more_info_url"`
	StartDate   time.Time    `json:"start_date" db:"start_date"`
	EndDate     time.Time    `json:"end_date" db:"end_date"`
	CreatedAt   time.Time    `json:"created_at" db:"created_at"`
	UpdatedAt   time.Time    `json:"updated_at" db:"updated_at"`
	CreatedByID int          `json:"created_by_id" db:"created_by_id"`
	ImageFileID nulls.Int    `json:"image_file_id" db:"image_file_id"`
	LocationID  int          `json:"location_id" db:"location_id"`

	CreatedBy User     `belongs_to:"users"`
	ImageFile File     `belongs_to:"files"`
	Location  Location `belongs_to:"locations"`
	Posts     Posts    `has_many:"posts" fk_id:"id" order_by:"updated_at desc"`
}

// String is not required by pop and may be deleted
func (m Meeting) String() string {
	jm, _ := json.Marshal(m)
	return string(jm)
}

// Meetings is not required by pop and may be deleted
type Meetings []Meeting

// String is not required by pop and may be deleted
func (m Meetings) String() string {
	jm, _ := json.Marshal(m)
	return string(jm)
}

// Validate gets run every time you call a "pop.Validate*" (pop.ValidateAndSave, pop.ValidateAndCreate, pop.ValidateAndUpdate) method.
// This method is not required and may be deleted.
func (m *Meeting) Validate(tx *pop.Connection) (*validate.Errors, error) {
	return validate.Validate(
		&validators.UUIDIsPresent{Field: m.UUID, Name: "UUID"},
		&validators.StringIsPresent{Field: m.Name, Name: "Name"},
		&validators.TimeIsPresent{Field: m.StartDate, Name: "StartDate"},
		&validators.TimeIsPresent{Field: m.EndDate, Name: "EndDate"},
		&validators.IntIsPresent{Field: m.CreatedByID, Name: "CreatedByID"},
		&validators.IntIsPresent{Field: m.LocationID, Name: "LocationID"},
	), nil
}

// ValidateCreate gets run every time you call "pop.ValidateAndCreate" method.
func (m *Meeting) ValidateCreate(tx *pop.Connection) (*validate.Errors, error) {
	return validate.NewErrors(), nil
}

// ValidateUpdate gets run every time you call "pop.ValidateAndUpdate" method.
func (m *Meeting) ValidateUpdate(tx *pop.Connection) (*validate.Errors, error) {
	return validate.NewErrors(), nil
}

// FindByUUID finds a meeting by the UUID field and loads its CreatedBy field
func (m *Meeting) FindByUUID(uuid string) error {
	if uuid == "" {
		return errors.New("error finding meeting: uuid must not be blank")
	}

	if err := DB.Eager("CreatedBy").Where("uuid = ?", uuid).First(m); err != nil {
		return fmt.Errorf("error finding meeting by uuid: %s", err.Error())
	}

	return nil
}

func getOrdered(m *Meetings, q *pop.Query) error {
	return q.Order("start_date asc").All(m)
}

// FindOnDate finds the meetings that have StartDate before timeInFocus-date and an EndDate after it
// (inclusive on both)
func (m *Meetings) FindOnDate(timeInFocus time.Time) error {
	date := timeInFocus.Format(domain.DateTimeFormat)
	where := "start_date <= ? and end_date >= ?"

	if err := getOrdered(m, DB.Eager("CreatedBy").Where(where, date, date)); err != nil {
		return fmt.Errorf("error finding meeting with start_date and end_date straddling %s ... %s",
			date, err.Error())
	}

	return nil
}

// FindOnOrAfterDate finds the meetings that have an EndDate on or after the timeInFocus-date
func (m *Meetings) FindOnOrAfterDate(timeInFocus time.Time) error {

	date := timeInFocus.Format(domain.DateTimeFormat)

	if err := getOrdered(m, DB.Eager("CreatedBy").Where("end_date >= ?", date)); err != nil {
		return fmt.Errorf("error finding meeting with end_date before %s ... %s", date, err.Error())
	}

	return nil
}

// FindAfterDate finds the meetings that have a StartDate after the timeInFocus-date
func (m *Meetings) FindAfterDate(timeInFocus time.Time) error {
	date := timeInFocus.Format(domain.DateTimeFormat)

	if err := getOrdered(m, DB.Eager("CreatedBy").Where("start_date > ?", date)); err != nil {
		return fmt.Errorf("error finding meeting with start_date after %s ... %s", date, err.Error())
	}

	return nil
}

// FindRecent finds the meetings that have an EndDate within the past <domain.RecentMeetingDelay> days
// before timeInFocus-date (not inclusive)
func (m *Meetings) FindRecent(timeInFocus time.Time) error {
	yesterday := timeInFocus.Add(-domain.DurationDay).Format(domain.DateTimeFormat)
	recentDate := timeInFocus.Add(-domain.RecentMeetingDelay)
	where := "end_date between ? and ?"

	if err := getOrdered(m, DB.Eager("CreatedBy").Where(where, recentDate, yesterday)); err != nil {
		return fmt.Errorf("error finding meeting with end_date between %s and %s ... %s",
			recentDate, yesterday, err.Error())
	}

	return nil
}

// AttachImage assigns a previously-stored File to this Meeting as its image. Parameter `fileID` is the UUID
// of the image to attach.
func (m *Meeting) AttachImage(fileID string) (File, error) {
	var f File
	if err := f.FindByUUID(fileID); err != nil {
		err = fmt.Errorf("error finding meeting image with id %s ... %s", fileID, err)
		return f, err
	}

	m.ImageFileID = nulls.NewInt(f.ID)
	// if this is a new object, don't save it yet
	if m.ID != 0 {
		if err := m.Update(); err != nil {
			return f, err
		}
	}

	return f, nil
}

// GetImage retrieves the file attached as the Meeting Image
func (m *Meeting) GetImage() (*File, error) {
	if err := DB.Load(m, "ImageFile"); err != nil {
		return nil, err
	}

	if !m.ImageFileID.Valid {
		return nil, nil
	}

	if err := m.ImageFile.refreshURL(); err != nil {
		return nil, err
	}

	return &m.ImageFile, nil
}

func (m *Meeting) GetCreator() (*User, error) {
	creator := User{}
	if err := DB.Find(&creator, m.CreatedByID); err != nil {
		return nil, err
	}
	return &creator, nil
}

// GetLocation returns the related Location object.
func (m *Meeting) GetLocation() (Location, error) {
	location := Location{}
	if err := DB.Find(&location, m.LocationID); err != nil {
		return location, err
	}

	return location, nil
}

<<<<<<< HEAD
// Create stores the Meeting data as a new record in the database.
func (m *Meeting) Create() error {
	return create(m)
=======
// SetLocation sets the location field, creating a new record in the database if necessary.
func (m *Meeting) SetLocation(location Location) error {
	location.ID = m.LocationID
	m.Location = location
	return DB.Update(&m.Location)
}

// Create stores the Meeting data as a new record in the database.
func (m *Meeting) Create() error {
	if m.UUID.Version() == 0 {
		m.UUID = domain.GetUUID()
	}

	valErrs, err := DB.ValidateAndCreate(m)
	if err != nil {
		return err
	}

	if len(valErrs.Errors) > 0 {
		vErrs := flattenPopErrors(valErrs)
		return errors.New(vErrs)
	}

	return nil
>>>>>>> 3064153e
}

// Update writes the Meeting data to an existing database record.
func (m *Meeting) Update() error {
<<<<<<< HEAD
	return update(m)
=======
	valErrs, err := DB.ValidateAndUpdate(m)
	if err != nil {
		return err
	}

	if len(valErrs.Errors) > 0 {
		vErrs := flattenPopErrors(valErrs)
		return errors.New(vErrs)
	}

	return nil
}

// CanCreate returns a bool based on whether the current user is allowed to create a meeting
func (m *Meeting) CanCreate(user User) bool {
	return true
}

// CanUpdate returns a bool based on whether the current user is allowed to update a meeting
func (m *Meeting) CanUpdate(user User) bool {
	switch user.AdminRole {
	case UserAdminRoleSuperAdmin, UserAdminRoleSalesAdmin, UserAdminRoleAdmin:
		return true
	}

	return user.ID == m.CreatedByID
>>>>>>> 3064153e
}<|MERGE_RESOLUTION|>--- conflicted
+++ resolved
@@ -197,11 +197,16 @@
 	return location, nil
 }
 
-<<<<<<< HEAD
 // Create stores the Meeting data as a new record in the database.
 func (m *Meeting) Create() error {
 	return create(m)
-=======
+}
+
+// Update writes the Meeting data to an existing database record.
+func (m *Meeting) Update() error {
+	return update(m)
+}
+
 // SetLocation sets the location field, creating a new record in the database if necessary.
 func (m *Meeting) SetLocation(location Location) error {
 	location.ID = m.LocationID
@@ -209,44 +214,6 @@
 	return DB.Update(&m.Location)
 }
 
-// Create stores the Meeting data as a new record in the database.
-func (m *Meeting) Create() error {
-	if m.UUID.Version() == 0 {
-		m.UUID = domain.GetUUID()
-	}
-
-	valErrs, err := DB.ValidateAndCreate(m)
-	if err != nil {
-		return err
-	}
-
-	if len(valErrs.Errors) > 0 {
-		vErrs := flattenPopErrors(valErrs)
-		return errors.New(vErrs)
-	}
-
-	return nil
->>>>>>> 3064153e
-}
-
-// Update writes the Meeting data to an existing database record.
-func (m *Meeting) Update() error {
-<<<<<<< HEAD
-	return update(m)
-=======
-	valErrs, err := DB.ValidateAndUpdate(m)
-	if err != nil {
-		return err
-	}
-
-	if len(valErrs.Errors) > 0 {
-		vErrs := flattenPopErrors(valErrs)
-		return errors.New(vErrs)
-	}
-
-	return nil
-}
-
 // CanCreate returns a bool based on whether the current user is allowed to create a meeting
 func (m *Meeting) CanCreate(user User) bool {
 	return true
@@ -260,5 +227,4 @@
 	}
 
 	return user.ID == m.CreatedByID
->>>>>>> 3064153e
 }