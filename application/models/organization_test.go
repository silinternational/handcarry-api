package models

import (
	"time"

	"github.com/gobuffalo/nulls"
	"github.com/silinternational/handcarry-api/domain"

	"testing"
)

<<<<<<< HEAD
func TestOrganizationFindByUUID(t *testing.T) {
=======
func (ms *ModelSuite) TestFindOrgByUUID() {
	t := ms.T()
>>>>>>> 741e9b72
	org, _ := createOrgFixtures(t)

	type args struct {
		uuid string
	}
	tests := []struct {
		name    string
		args    args
		want    Organization
		wantErr bool
	}{
		{
			name: "found",
			args: args{org.Uuid.String()},
			want: org,
		},
		{
			name:    "empty access token",
			args:    args{""},
			wantErr: true,
		},
		{
			name:    "near match",
			args:    args{"51b5321d-2769-48a0-908a-7af1d15083e3"},
			wantErr: true,
		},
	}
	for _, test := range tests {
		t.Run(test.name, func(t *testing.T) {
			var org Organization
			err := org.FindByUUID(test.args.uuid)
			if test.wantErr {
				if err == nil {
					t.Errorf("Expected an error, but did not get one")
				}
			} else {
				if err != nil {
					t.Errorf("FindByUUID() returned an error: %v", err)
				} else if org.Uuid != test.want.Uuid {
					t.Errorf("found %v, expected %v", org, test.want)
				}
			}
		})
	}

	if err := DB.Destroy(&org); err != nil {
		t.Errorf("error deleting test data: %v", err)
	}
}

<<<<<<< HEAD
func TestOrganizationCreate(t *testing.T) {
=======
func (ms *ModelSuite) TestCreateOrganization() {
	t := ms.T()
>>>>>>> 741e9b72
	tests := []struct {
		name    string
		org     Organization
		wantErr bool
	}{
		{
			name: "full",
			org: Organization{
				Name:       "ACME",
				Uuid:       domain.GetUuid(),
				AuthType:   "saml2",
				AuthConfig: "{}",
				Url:        nulls.NewString("https://www.example.com"),
			},
			wantErr: false,
		},
		{
			name: "minimum",
			org: Organization{
				Name:       "Bits 'R' Us",
				Uuid:       domain.GetUuid(),
				AuthType:   "saml2",
				AuthConfig: "{}",
			},
			wantErr: false,
		},
		{
			name: "missing auth config",
			org: Organization{
				Name:     "Bits 'R' Us",
				Uuid:     domain.GetUuid(),
				AuthType: "saml2",
			},
			wantErr: true,
		},
	}
	for _, test := range tests {
		t.Run(test.name, func(t *testing.T) {
			err := DB.Create(&test.org)
			if test.wantErr == true {
				if err == nil {
					t.Errorf("Expected an error, but did not get one")
				}
			} else if err != nil {
				t.Errorf("Unexpected error %v", err)
			} else {
				var org Organization
				err := org.FindByUUID(test.org.Uuid.String())
				if err != nil {
					t.Errorf("Couldn't find new org %v: %v", test.org.Name, err)
				}
				if org.Uuid != test.org.Uuid {
					t.Errorf("newly created org doesn't match, found %v, expected %v", org, test.org)
				}
			}

			// clean up
			if err := DB.Destroy(&test.org); err != nil {
				t.Errorf("error deleting test data: %v", err)
			}
		})
	}
}

<<<<<<< HEAD
func TestOrganizationValidate(t *testing.T) {
=======
func (ms *ModelSuite) TestValidateOrganization() {
	t := ms.T()
>>>>>>> 741e9b72
	tests := []struct {
		name     string
		org      Organization
		wantErr  bool
		errField string
	}{
		{
			name: "minimum",
			org: Organization{
				Name:       "Bits 'R' Us",
				Uuid:       domain.GetUuid(),
				AuthType:   "saml2",
				AuthConfig: "[]",
			},
			wantErr: false,
		},
		{
			name: "missing name",
			org: Organization{
				Uuid:       domain.GetUuid(),
				AuthType:   "saml2",
				AuthConfig: "[]",
			},
			wantErr:  true,
			errField: "name",
		},
		{
			name: "missing uuid",
			org: Organization{
				Name:       "Babelfish Warehouse",
				AuthType:   "saml2",
				AuthConfig: "[]",
			},
			wantErr:  true,
			errField: "uuid",
		},
		{
			name: "missing auth type",
			org: Organization{
				Name:       "Babelfish Warehouse",
				Uuid:       domain.GetUuid(),
				AuthConfig: "[]",
			},
			wantErr:  true,
			errField: "auth_type",
		},
	}
	for _, test := range tests {
		t.Run(test.name, func(t *testing.T) {
			vErr, _ := test.org.Validate(DB)
			if test.wantErr {
				if vErr.Count() == 0 {
					t.Errorf("Expected an error, but did not get one")
				} else if len(vErr.Get(test.errField)) == 0 {
					t.Errorf("Expected an error on field %v, but got none (errors: %v)", test.errField, vErr.Errors)
				}
			} else if (test.wantErr == false) && (vErr.HasAny()) {
				t.Errorf("Unexpected error: %v", vErr)
			}
		})
	}
}

func (ms *ModelSuite) TestOrganizationFindByDomain() {
	t := ms.T()
	org, orgDomain := createOrgFixtures(t)

	type args struct {
		domain string
	}
	tests := []struct {
		name    string
		args    args
		want    Organization
		wantErr bool
	}{
		{
			name: "found",
			args: args{orgDomain.Domain},
			want: org,
		},
		{
			name:    "empty string",
			args:    args{""},
			wantErr: true,
		},
		{
			name:    "near match",
			args:    args{"example.com"},
			wantErr: true,
		},
	}
	for _, test := range tests {
		t.Run(test.name, func(t *testing.T) {
			var org Organization
			err := org.FindByDomain(test.args.domain)
			if test.wantErr {
				if err == nil {
					t.Errorf("Expected an error, but did not get one")
				}
			} else {
				if err != nil {
					t.Errorf("OrganizationFindByDomain() returned an error: %v", err)
				} else if org.Uuid != test.want.Uuid {
					t.Errorf("found %v, expected %v", org, test.want)
				}
			}
		})
	}

	// delete org fixture and org domain by cascading delete
	if err := DB.Destroy(&org); err != nil {
		t.Errorf("error deleting test data: %v", err)
	}
}

func createOrgFixtures(t *testing.T) (Organization, OrganizationDomain) {
	// Load Organization test fixtures
	org := Organization{
		Name:       "ACME",
		Uuid:       domain.GetUuid(),
		AuthType:   "saml2",
		AuthConfig: "[]",
	}
	if err := DB.Create(&org); err != nil {
		t.Errorf("could not create org fixtures ... %v", err)
		t.FailNow()
	}

	// Load Organization Domains test fixtures
	orgDomain := OrganizationDomain{
		OrganizationID: org.ID,
		Domain:         "example.org",
	}
	if err := DB.Create(&orgDomain); err != nil {
		t.Errorf("could not create org domain fixtures ... %v", err)
		t.FailNow()
	}

	return org, orgDomain
}

func TestOrganization_AddLoadRemoveDomain(t *testing.T) {
	resetTables(t)

	orgFixtures := []Organization{
		{
			ID:         1,
			CreatedAt:  time.Time{},
			UpdatedAt:  time.Time{},
			Name:       "Org1",
			Url:        nulls.String{},
			AuthType:   "na",
			AuthConfig: "{}",
			Uuid:       domain.GetUuid(),
		},
		{
			ID:         2,
			CreatedAt:  time.Time{},
			UpdatedAt:  time.Time{},
			Name:       "Org2",
			Url:        nulls.String{},
			AuthType:   "na",
			AuthConfig: "{}",
			Uuid:       domain.GetUuid(),
		},
	}
	for _, org := range orgFixtures {
		err := DB.Create(&org)
		if err != nil {
			t.Errorf("Unable to create org fixture: %s", err)
			t.FailNow()
		}
	}

	first, err := orgFixtures[0].AddDomain("first.com")
	if err != nil {
		t.Errorf("unable to add first domain to Org1: %s", err)
	} else if first.ID == 0 {
		t.Errorf("did not get error, but failed to add first domain to Org1")
	}

	second, err := orgFixtures[0].AddDomain("second.com")
	if err != nil {
		t.Errorf("unable to add second domain to Org1: %s", err)
	} else if second.ID == 0 {
		t.Errorf("did not get error, but failed to add second domain to Org1")
	}

	_, err = orgFixtures[1].AddDomain("second.com")
	if err == nil {
		t.Errorf("was to add existing domain (second.com) to Org2 but should have gotten error")
	}

	if len(orgFixtures[0].OrganizationDomains) != 0 {
		t.Errorf("hmm, didn't expect that")
	}

	err = orgFixtures[0].loadDomains()
	if err != nil {
		t.Errorf("unable to reload domains: %s", err)
	}

	if len(orgFixtures[0].OrganizationDomains) != 2 {
		t.Errorf("after reloading org domains we did not get what we expected (%v), got: %v", 2, len(orgFixtures[0].OrganizationDomains))
	}

	err = orgFixtures[0].RemoveDomain("first.com")
	if err != nil {
		t.Errorf("unable to remove domain: %s", err)
	}

	if len(orgFixtures[0].OrganizationDomains) != 1 {
		t.Errorf("org domains count after removing domain is not correct, expected %v, got: %v", 1, len(orgFixtures[0].OrganizationDomains))
	}

}<|MERGE_RESOLUTION|>--- conflicted
+++ resolved
@@ -9,12 +9,8 @@
 	"testing"
 )
 
-<<<<<<< HEAD
-func TestOrganizationFindByUUID(t *testing.T) {
-=======
 func (ms *ModelSuite) TestFindOrgByUUID() {
 	t := ms.T()
->>>>>>> 741e9b72
 	org, _ := createOrgFixtures(t)
 
 	type args struct {
@@ -65,12 +61,8 @@
 	}
 }
 
-<<<<<<< HEAD
-func TestOrganizationCreate(t *testing.T) {
-=======
 func (ms *ModelSuite) TestCreateOrganization() {
 	t := ms.T()
->>>>>>> 741e9b72
 	tests := []struct {
 		name    string
 		org     Organization
@@ -135,12 +127,8 @@
 	}
 }
 
-<<<<<<< HEAD
-func TestOrganizationValidate(t *testing.T) {
-=======
 func (ms *ModelSuite) TestValidateOrganization() {
 	t := ms.T()
->>>>>>> 741e9b72
 	tests := []struct {
 		name     string
 		org      Organization
