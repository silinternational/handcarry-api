--- conflicted
+++ resolved
@@ -466,7 +466,7 @@
 		f.OrganizationDomains[0].Domain,
 	}
 
-<<<<<<< HEAD
+	ms.Equal(expected, domains, "incorrect list of domains")
 }
 
 func (ms *ModelSuite) TestOrganization_GetUsers() {
@@ -500,7 +500,4 @@
 			ms.Equal(test.wantUserIDs, userIDs)
 		})
 	}
-=======
-	ms.Equal(expected, domains, "incorrect list of domains")
->>>>>>> e73098b8
 }