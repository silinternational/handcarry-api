--- conflicted
+++ resolved
@@ -9,21 +9,6 @@
 	"github.com/silinternational/wecarry-api/notifications"
 )
 
-<<<<<<< HEAD
-=======
-var argAppName = map[string]string{"AppName": domain.Env.AppName}
-
-func getTranslatedSubject(language, translationID string) string {
-	subj, err := domain.TranslateWithLang(language, translationID, argAppName)
-
-	if err != nil {
-		domain.ErrLogger.Printf("error translating '%s' notification subject, %s", translationID, err)
-	}
-
-	return subj
-}
-
->>>>>>> 55c1d348
 type PostUser struct {
 	Language string
 	Nickname string
@@ -114,11 +99,7 @@
 	}
 
 	msg := getMessageForProvider(postUsers, post, template)
-<<<<<<< HEAD
-	msg.Subject = domain.GetTranslatedSubject(params.subject, template)
-=======
 	msg.Subject = getTranslatedSubject(postUsers.Provider.Language, params.subject)
->>>>>>> 55c1d348
 
 	if err := notifications.Send(msg); err != nil {
 		domain.ErrLogger.Printf("error sending '%s' notification, %s", template, err)
@@ -137,11 +118,7 @@
 	}
 
 	msg := getMessageForReceiver(postUsers, post, template)
-<<<<<<< HEAD
-	msg.Subject = domain.GetTranslatedSubject(params.subject, template)
-=======
 	msg.Subject = getTranslatedSubject(postUsers.Receiver.Language, params.subject)
->>>>>>> 55c1d348
 
 	if err := notifications.Send(msg); err != nil {
 		domain.ErrLogger.Printf("error sending '%s' notification, %s", template, err)
@@ -174,11 +151,7 @@
 
 	msg.ToName = oldProvider.Nickname
 	msg.ToEmail = oldProvider.Email
-<<<<<<< HEAD
-	msg.Subject = domain.GetTranslatedSubject(params.subject, template)
-=======
 	msg.Subject = getTranslatedSubject(oldProvider.GetLanguagePreference(), params.subject)
->>>>>>> 55c1d348
 
 	if err := notifications.Send(msg); err != nil {
 		domain.ErrLogger.Printf("error sending '%s' notification, %s", template, err)
@@ -238,11 +211,7 @@
 		ToName:    postUsers.Receiver.Nickname,
 		ToEmail:   postUsers.Receiver.Email,
 		FromEmail: domain.Env.EmailFromAddress,
-<<<<<<< HEAD
-		Subject:   domain.GetTranslatedSubject(params.subject, template),
-=======
 		Subject:   getTranslatedSubject(postUsers.Receiver.Language, params.subject),
->>>>>>> 55c1d348
 	}
 
 	if err := notifications.Send(msg); err != nil {
