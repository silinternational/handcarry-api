package listeners

import (
	"errors"
	"fmt"

	"github.com/silinternational/wecarry-api/domain"
	"github.com/silinternational/wecarry-api/models"
	"github.com/silinternational/wecarry-api/notifications"
)

<<<<<<< HEAD
// This is intended as a temporary fill-in
func getUserLanguage() string {
	return "en"
}

var argAppName = map[string]string{"AppName": domain.Env.AppName}

func getTranslatedSubject(translationID, template string) string {
	subj, err := domain.TranslateWithLang(getUserLanguage(), translationID, argAppName)

	if err != nil {
		domain.ErrLogger.Printf("error translating '%s' notification subject, %s", template, err)
	}

	return subj
}

type postUser struct {
=======
type PostUser struct {
	Language string
>>>>>>> c579d8e8
	Nickname string
	Email    string
}

<<<<<<< HEAD
type postUsers struct {
	Requester postUser
	Provider  postUser
}

// getPostUsers returns up to two entries for the Post Requester and
=======
type PostUsers struct {
	Receiver PostUser
	Provider PostUser
}

// GetPostUsers returns up to two entries for the Post Receiver and
>>>>>>> c579d8e8
// Post Provider assuming their email is not blank.
func getPostUsers(post models.Post) postUsers {

	receiver, _ := post.GetReceiver()
	provider, _ := post.GetProvider()

	var recipients postUsers

<<<<<<< HEAD
	if requester != nil {
		recipients.Requester = postUser{Nickname: requester.Nickname, Email: requester.Email}
	}

	if provider != nil {
		recipients.Provider = postUser{Nickname: provider.Nickname, Email: provider.Email}
=======
	if receiver != nil {
		recipients.Receiver = PostUser{
			Language: receiver.GetLanguagePreference(),
			Nickname: receiver.Nickname,
			Email:    receiver.Email,
		}
	}

	if provider != nil {
		recipients.Provider = PostUser{
			Language: provider.GetLanguagePreference(),
			Nickname: provider.Nickname,
			Email:    provider.Email,
		}
>>>>>>> c579d8e8
	}

	return recipients
}

func getMessageForProvider(postUsers postUsers, post models.Post, template string) notifications.Message {
	data := map[string]interface{}{
		"uiURL":            domain.Env.UIURL,
		"appName":          domain.Env.AppName,
		"postURL":          domain.GetPostUIURL(post.UUID.String()),
		"postTitle":        post.Title,
		"postDescription":  post.Description,
		"receiverNickname": postUsers.Receiver.Nickname,
		"receiverEmail":    postUsers.Receiver.Email,
	}

	return notifications.Message{
		Template:  template,
		Data:      data,
		ToName:    postUsers.Provider.Nickname,
		ToEmail:   postUsers.Provider.Email,
		FromEmail: domain.Env.EmailFromAddress,
	}
}

func getMessageForReceiver(postUsers postUsers, post models.Post, template string) notifications.Message {
	data := map[string]interface{}{
		"uiURL":            domain.Env.UIURL,
		"appName":          domain.Env.AppName,
		"postURL":          domain.GetPostUIURL(post.UUID.String()),
		"postTitle":        post.Title,
		"postDescription":  post.Description,
		"providerNickname": postUsers.Provider.Nickname,
		"providerEmail":    postUsers.Provider.Email,
	}

	return notifications.Message{
		Template:  template,
		Data:      data,
		ToName:    postUsers.Receiver.Nickname,
		ToEmail:   postUsers.Receiver.Email,
		FromEmail: domain.Env.EmailFromAddress,
	}
}

func sendNotificationRequestToProvider(params senderParams) {
	post := params.post
	template := params.template
	postUsers := getPostUsers(post)

	if postUsers.Provider.Nickname == "" {
		domain.ErrLogger.Printf("error preparing '%s' notification - no provider", template)
		return
	}

	msg := getMessageForProvider(postUsers, post, template)
	msg.Subject = domain.GetTranslatedSubject(postUsers.Provider.Language, params.subject)

	if err := notifications.Send(msg); err != nil {
		domain.ErrLogger.Printf("error sending '%s' notification, %s", template, err)
	}
}

func sendNotificationRequestToReceiver(params senderParams) {
	post := params.post
	template := params.template

	postUsers := getPostUsers(post)

	if postUsers.Provider.Nickname == "" {
		domain.ErrLogger.Printf("error preparing '%s' notification - no provider", template)
		return
	}

	msg := getMessageForReceiver(postUsers, post, template)
	msg.Subject = domain.GetTranslatedSubject(postUsers.Receiver.Language, params.subject)

	if err := notifications.Send(msg); err != nil {
		domain.ErrLogger.Printf("error sending '%s' notification, %s", template, err)
	}
}

func sendNotificationRequestFromAcceptedToCommitted(params senderParams) {
	sendNotificationRequestToProvider(params)
}

func sendNotificationRequestFromAcceptedOrCommittedToDelivered(params senderParams) {
	sendNotificationRequestToReceiver(params)
}

func sendNotificationRequestFromAcceptedToOpen(params senderParams) {
	post := params.post
	template := params.template
	eData := params.pEventData

	postUsers := getPostUsers(post)

	oldProvider := models.User{}
	if err := oldProvider.FindByID(eData.OldProviderID); err != nil {
		domain.ErrLogger.Printf("error preparing '%s' notification for old provider id, %v ... %v",
			template, eData.OldProviderID, err)
		return
	}

	msg := getMessageForProvider(postUsers, post, template)

	msg.ToName = oldProvider.Nickname
	msg.ToEmail = oldProvider.Email
	msg.Subject = domain.GetTranslatedSubject(oldProvider.GetLanguagePreference(), params.subject)

	if err := notifications.Send(msg); err != nil {
		domain.ErrLogger.Printf("error sending '%s' notification, %s", template, err)
	}
}

func sendNotificationRequestFromAcceptedOrDeliveredToCompleted(params senderParams) {
	sendNotificationRequestToProvider(params)
}

func sendNotificationRequestFromAcceptedToRemoved(params senderParams) {
	sendNotificationRequestToProvider(params)
}

func sendNotificationRequestFromCommittedToAccepted(params senderParams) {
	sendNotificationRequestToProvider(params)
}

// Until we have status auditing history, we don't know who reverted the Post to `open` status.
//  So, tell both the receiver and provider about it.
func sendNotificationRequestFromCommittedToOpen(params senderParams) {
	post := params.post
	template := params.template
	eData := params.pEventData

	postUsers := getPostUsers(post)

	oldProvider := models.User{}
	if err := oldProvider.FindByID(eData.OldProviderID); err != nil {
		domain.ErrLogger.Printf("error preparing '%s' notification for old provider id, %v ... %v",
			template, eData.OldProviderID, err)
	}

	providerNickname := oldProvider.Nickname
	providerEmail := oldProvider.Email

	if providerNickname == "" {
		providerNickname = "Unknown User"
		providerEmail = "Missing Email"
	}

	// First notify receiver
	data := map[string]interface{}{
		"uiURL":            domain.Env.UIURL,
		"appName":          domain.Env.AppName,
		"postURL":          domain.GetPostUIURL(post.UUID.String()),
		"postTitle":        post.Title,
		"providerNickname": providerNickname,
		"providerEmail":    providerEmail,
		"receiverNickname": postUsers.Receiver.Nickname,
		"receiverEmail":    postUsers.Receiver.Email,
	}

	msg := notifications.Message{
		Template:  template,
		Data:      data,
		ToName:    postUsers.Receiver.Nickname,
		ToEmail:   postUsers.Receiver.Email,
		FromEmail: domain.Env.EmailFromAddress,
		Subject:   domain.GetTranslatedSubject(postUsers.Receiver.Language, params.subject),
	}

	if err := notifications.Send(msg); err != nil {
		domain.ErrLogger.Printf("error sending '%s' notification to old provider, %s", template, err)
	}

	// Now notify the old provider
	if oldProvider.Nickname == "" {
		return
	}

	msg.ToName = oldProvider.Nickname
	msg.ToEmail = oldProvider.Email
	msg.Subject = domain.GetTranslatedSubject(oldProvider.GetLanguagePreference(), params.subject)

	if err := notifications.Send(msg); err != nil {
		domain.ErrLogger.Printf("error sending '%s' notification to requester, %s", template, err)
	}
}

func sendNotificationRequestFromCommittedToRemoved(params senderParams) {
	sendNotificationRequestToProvider(params)
}

func sendNotificationRequestFromDeliveredToAccepted(params senderParams) {
	sendNotificationRequestToReceiver(params)
}

func sendNotificationRequestFromDeliveredToCommitted(params senderParams) {
	sendNotificationRequestToReceiver(params)
}

func sendNotificationRequestFromOpenToCommitted(params senderParams) {
	sendNotificationRequestToReceiver(params)
}

func sendNotificationRequestFromCompletedToAcceptedOrDelivered(params senderParams) {
	sendNotificationRequestToProvider(params)
}

func sendNotificationEmpty(params senderParams) {
	domain.ErrLogger.Print("Notification not implemented yet for " + params.template)
}

type senderParams struct {
	template   string
	subject    string
	post       models.Post
	pEventData models.PostStatusEventData
}

type sender struct {
	template string
	subject  string
	sender   func(senderParams) // string, string, models.Post, models.PostStatusEventData)
}

func join(s1, s2 models.PostStatus) string {
	return fmt.Sprintf("%s-%s", s1, s2)
}

var statusSenders = map[string]sender{
	join(models.PostStatusAccepted, models.PostStatusCommitted): sender{
		template: domain.MessageTemplateRequestFromAcceptedToCommitted,
		subject:  "Email.Subject.Request.FromAcceptedToCommitted",
		sender:   sendNotificationRequestFromAcceptedToCommitted},

	join(models.PostStatusAccepted, models.PostStatusCompleted): sender{
		template: domain.MessageTemplateRequestFromAcceptedToCompleted,
		subject:  "Email.Subject.Request.FromAcceptedOrDeliveredToCompleted",
		sender:   sendNotificationRequestFromAcceptedOrDeliveredToCompleted},

	join(models.PostStatusAccepted, models.PostStatusOpen): sender{
		template: domain.MessageTemplateRequestFromAcceptedToOpen,
		subject:  "Email.Subject.Request.FromAcceptedToOpen",
		sender:   sendNotificationRequestFromAcceptedToOpen},

	join(models.PostStatusAccepted, models.PostStatusReceived): sender{
		template: domain.MessageTemplateRequestFromAcceptedToCompleted,
		subject:  "Email.Subject.Request.FromAcceptedOrDeliveredToCompleted",
		sender:   sendNotificationRequestFromAcceptedOrDeliveredToCompleted},

	join(models.PostStatusAccepted, models.PostStatusRemoved): sender{
		template: domain.MessageTemplateRequestFromAcceptedToRemoved,
		subject:  "Email.Subject.Request.FromAcceptedToRemoved",
		sender:   sendNotificationRequestFromAcceptedToRemoved},

	join(models.PostStatusCommitted, models.PostStatusAccepted): sender{
		template: domain.MessageTemplateRequestFromCommittedToAccepted,
		subject:  "Email.Subject.Request.FromCommittedToAccepted",
		sender:   sendNotificationRequestFromCommittedToAccepted},

	join(models.PostStatusCommitted, models.PostStatusDelivered): sender{
		template: domain.MessageTemplateRequestFromCommittedToDelivered,
		subject:  "Email.Subject.Request.FromAcceptedOrCommittedToDelivered",
		sender:   sendNotificationRequestFromAcceptedOrCommittedToDelivered},

	join(models.PostStatusCommitted, models.PostStatusOpen): sender{
		template: domain.MessageTemplateRequestFromCommittedToOpen,
		subject:  "Email.Subject.Request.FromCommittedToOpen",
		sender:   sendNotificationRequestFromCommittedToOpen},

	join(models.PostStatusCommitted, models.PostStatusRemoved): sender{
		template: domain.MessageTemplateRequestFromCommittedToRemoved,
		subject:  "Email.Subject.Request.FromCommittedToRemoved",
		sender:   sendNotificationRequestFromCommittedToRemoved},

	join(models.PostStatusCompleted, models.PostStatusAccepted): sender{
		template: domain.MessageTemplateRequestFromCompletedToAccepted,
		subject:  "Email.Subject.Request.FromCompletedToAcceptedOrDelivered",
		sender:   sendNotificationRequestFromCompletedToAcceptedOrDelivered},

	join(models.PostStatusCompleted, models.PostStatusDelivered): sender{
		template: domain.MessageTemplateRequestFromCompletedToDelivered,
		subject:  "Email.Subject.Request.FromCompletedToAcceptedOrDelivered",
		sender:   sendNotificationRequestFromCompletedToAcceptedOrDelivered},

	join(models.PostStatusCompleted, models.PostStatusReceived): sender{
		template: domain.MessageTemplateRequestFromCompletedToReceived,
		subject:  "",
		sender:   sendNotificationEmpty},

	join(models.PostStatusDelivered, models.PostStatusAccepted): sender{
		template: domain.MessageTemplateRequestFromDeliveredToAccepted,
		subject:  "Email.Subject.Request.FromDeliveredToAccepted",
		sender:   sendNotificationRequestFromDeliveredToAccepted},

	join(models.PostStatusDelivered, models.PostStatusCommitted): sender{
		template: domain.MessageTemplateRequestFromDeliveredToCommitted,
		subject:  "Email.Subject.Request.FromDeliveredToCommitted",
		sender:   sendNotificationRequestFromDeliveredToCommitted},

	join(models.PostStatusDelivered, models.PostStatusCompleted): sender{
		template: domain.MessageTemplateRequestFromDeliveredToCompleted,
		subject:  "Email.Subject.Request.FromAcceptedOrDeliveredToCompleted",
		sender:   sendNotificationRequestFromAcceptedOrDeliveredToCompleted},

	join(models.PostStatusOpen, models.PostStatusCommitted): sender{
		template: domain.MessageTemplateRequestFromOpenToCommitted,
		subject:  "Email.Subject.Request.FromOpenToCommitted",
		sender:   sendNotificationRequestFromOpenToCommitted},

	join(models.PostStatusReceived, models.PostStatusCompleted): sender{
		template: domain.MessageTemplateRequestFromReceivedToCompleted,
		subject:  "",
		sender:   sendNotificationEmpty},
}

func requestStatusUpdatedNotifications(post models.Post, eData models.PostStatusEventData) {

	fromStatusTo := join(eData.OldStatus, eData.NewStatus)
	sender, ok := statusSenders[fromStatusTo]

	if !ok {
		domain.ErrLogger.Printf("unexpected status transition '%s'", fromStatusTo)
		return
	}

	params := senderParams{
		template:   notifications.GetEmailTemplate(sender.template),
		subject:    sender.subject,
		post:       post,
		pEventData: eData,
	}

	sender.sender(params)
}

func sendNewPostNotifications(post models.Post, users models.Users) {
	for i, user := range users {
		if !user.WantsPostNotification(post) {
			continue
		}

		if err := sendNewPostNotification(user, post); err != nil {
			domain.ErrLogger.Printf("error sending post created notification (%d of %d), %s",
				i, len(users), err)
		}
	}
}

func sendNewPostNotification(user models.User, post models.Post) error {
	if user.Email == "" {
		return errors.New("'To' email address is required")
	}

	newPostTemplates := map[string]string{
		models.PostTypeRequest.String(): domain.MessageTemplateNewRequest,
		models.PostTypeOffer.String():   domain.MessageTemplateNewOffer,
	}

	msg := notifications.Message{
		Template:  newPostTemplates[post.Type.String()],
		ToName:    user.Nickname,
		ToEmail:   user.Email,
		FromEmail: domain.Env.EmailFromAddress,
		Data: map[string]interface{}{
			"appName":   domain.Env.AppName,
			"uiURL":     domain.Env.UIURL,
			"postURL":   domain.GetPostUIURL(post.UUID.String()),
			"postTitle": post.Title,
		},
	}
	return notifications.Send(msg)
}<|MERGE_RESOLUTION|>--- conflicted
+++ resolved
@@ -9,48 +9,18 @@
 	"github.com/silinternational/wecarry-api/notifications"
 )
 
-<<<<<<< HEAD
-// This is intended as a temporary fill-in
-func getUserLanguage() string {
-	return "en"
-}
-
-var argAppName = map[string]string{"AppName": domain.Env.AppName}
-
-func getTranslatedSubject(translationID, template string) string {
-	subj, err := domain.TranslateWithLang(getUserLanguage(), translationID, argAppName)
-
-	if err != nil {
-		domain.ErrLogger.Printf("error translating '%s' notification subject, %s", template, err)
-	}
-
-	return subj
-}
-
 type postUser struct {
-=======
-type PostUser struct {
 	Language string
->>>>>>> c579d8e8
 	Nickname string
 	Email    string
 }
 
-<<<<<<< HEAD
 type postUsers struct {
-	Requester postUser
-	Provider  postUser
-}
-
-// getPostUsers returns up to two entries for the Post Requester and
-=======
-type PostUsers struct {
 	Receiver PostUser
 	Provider PostUser
 }
 
-// GetPostUsers returns up to two entries for the Post Receiver and
->>>>>>> c579d8e8
+// getPostUsers returns up to two entries for the Post Requester and
 // Post Provider assuming their email is not blank.
 func getPostUsers(post models.Post) postUsers {
 
@@ -59,16 +29,8 @@
 
 	var recipients postUsers
 
-<<<<<<< HEAD
-	if requester != nil {
-		recipients.Requester = postUser{Nickname: requester.Nickname, Email: requester.Email}
-	}
-
-	if provider != nil {
-		recipients.Provider = postUser{Nickname: provider.Nickname, Email: provider.Email}
-=======
 	if receiver != nil {
-		recipients.Receiver = PostUser{
+		recipients.Receiver = postUser{
 			Language: receiver.GetLanguagePreference(),
 			Nickname: receiver.Nickname,
 			Email:    receiver.Email,
@@ -76,12 +38,11 @@
 	}
 
 	if provider != nil {
-		recipients.Provider = PostUser{
+		recipients.Provider = postUser{
 			Language: provider.GetLanguagePreference(),
 			Nickname: provider.Nickname,
 			Email:    provider.Email,
 		}
->>>>>>> c579d8e8
 	}
 
 	return recipients
