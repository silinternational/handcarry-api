package listeners

import (
	"bytes"
	"fmt"
	"os"
	"testing"

	"github.com/silinternational/wecarry-api/domain"
	"github.com/silinternational/wecarry-api/models"
	"github.com/silinternational/wecarry-api/notifications"
)

func (ms *ModelSuite) TestGetPostUsers() {
	t := ms.T()

	orgUserPostFixtures := CreateFixtures_GetPostRecipients(ms, t)
	users := orgUserPostFixtures.users
	posts := orgUserPostFixtures.posts

	tests := []struct {
		name          string
		id            int
		wantRequester PostUser
		wantProvider  PostUser
		wantErr       bool
	}{
		{name: "Request by User0 with User1 as Provider",
			id: posts[0].ID,
			wantRequester: PostUser{
				Language: domain.UserPreferenceLanguageEnglish,
				Nickname: users[0].Nickname,
				Email:    users[0].Email,
			},
			wantProvider: PostUser{
				Language: domain.UserPreferenceLanguageFrench,
				Nickname: users[1].Nickname,
				Email:    users[1].Email,
			},
		},
		{name: "Request by User0 with no Provider",
			id: posts[1].ID,
			wantRequester: PostUser{
				Language: domain.UserPreferenceLanguageEnglish,
				Nickname: users[0].Nickname,
				Email:    users[0].Email,
			},
		},
	}
	for _, test := range tests {
		t.Run(test.name, func(t *testing.T) {

			var post models.Post
			err := post.FindByID(test.id)
			ms.NoError(err, "error finding post for test")

			postUsers := GetPostUsers(post)

			if test.wantErr {
				ms.Error(err)
			} else {
				ms.NoError(err)
				ms.Equal(test.wantRequester, postUsers.Receiver)
				ms.Equal(test.wantProvider, postUsers.Provider)
			}
		})
	}
}

func (ms *ModelSuite) TestRequestStatusUpdatedNotifications() {
	t := ms.T()

	orgUserPostFixtures := CreateFixtures_RequestStatusUpdatedNotifications(ms, t)
	posts := orgUserPostFixtures.posts

	postStatusEData := models.PostStatusEventData{
		OldStatus: models.PostStatusOpen,
		NewStatus: models.PostStatusCommitted,
		PostID:    posts[0].ID,
	}

	var buf bytes.Buffer
	domain.ErrLogger.SetOutput(&buf)

	defer func() {
		domain.ErrLogger.SetOutput(os.Stderr)
	}()

	// No logging message expected
	requestStatusUpdatedNotifications(posts[0], postStatusEData)

	got := buf.String()
	ms.Equal("", got, "Got an unexpected error log entry")

	buf.Reset()

	// Logging message expected about bad transition
	postStatusEData.NewStatus = models.PostStatusAccepted
	requestStatusUpdatedNotifications(posts[0], postStatusEData)

	got = buf.String()
	ms.Contains(got, "unexpected status transition 'OPEN-ACCEPTED'", "Got an unexpected error log entry")

}

func (ms *ModelSuite) TestSendNotificationRequestFromStatus() {
	t := ms.T()

	orgUserPostFixtures := CreateFixtures_sendNotificationRequestFromStatus(ms, t)
	posts := orgUserPostFixtures.posts

	var buf bytes.Buffer
	domain.ErrLogger.SetOutput(&buf)

	defer func() {
		domain.ErrLogger.SetOutput(os.Stderr)
	}()

	var getT = notifications.GetEmailTemplate

	tests := []struct {
		name             string
		template         string
		post             models.Post
		eventData        models.PostStatusEventData
		sendFunction     func(senderParams)
		wantEmailsSent   int
		wantToEmail      string
		wantBodyContains string
		wantEmailNumber  int
		wantErrLog       string
	}{
		{name: "Good - Accepted to Committed",
			post: posts[0],
			eventData: models.PostStatusEventData{
				OldStatus:     models.PostStatusAccepted,
				NewStatus:     models.PostStatusCommitted,
				PostID:        posts[0].ID,
				OldProviderID: *models.GetIntFromNullsInt(posts[0].ProviderID),
			},
			template:         domain.MessageTemplateRequestFromAcceptedToCommitted,
			sendFunction:     sendNotificationRequestFromAcceptedToCommitted,
			wantEmailsSent:   1,
			wantToEmail:      posts[0].Provider.Email,
			wantBodyContains: "isn't sure yet if they",
		},
		{name: "Good - Accepted to Completed",
			post:             posts[0],
			template:         domain.MessageTemplateRequestFromAcceptedToCompleted,
			sendFunction:     sendNotificationRequestFromAcceptedOrDeliveredToCompleted,
			wantEmailsSent:   1,
			wantToEmail:      posts[0].Provider.Email,
			wantBodyContains: "Thank you for fulfilling a request",
		},
		{name: "Bad - Accepted to Completed", // No Provider
			post:         posts[1],
			template:     domain.MessageTemplateRequestFromAcceptedToCompleted,
			sendFunction: sendNotificationRequestFromAcceptedOrDeliveredToCompleted,
			wantErrLog: fmt.Sprintf("error preparing '%s' notification - no provider\n",
				domain.MessageTemplateRequestReceived),
		},
		{name: "Good - Accepted to Delivered",
			post:             posts[0],
			template:         domain.MessageTemplateRequestDelivered,
			sendFunction:     sendNotificationRequestFromAcceptedOrCommittedToDelivered,
			wantEmailsSent:   1,
			wantToEmail:      posts[0].CreatedBy.Email,
			wantBodyContains: "says they have delivered it",
		},
		{name: "Bad - Accepted to Delivered", // No Provider
			post:         posts[1],
			template:     domain.MessageTemplateRequestFromAcceptedToDelivered,
			sendFunction: sendNotificationRequestFromAcceptedOrCommittedToDelivered,
			wantErrLog: fmt.Sprintf("error preparing '%s' notification - no provider\n",
				getT(domain.MessageTemplateRequestFromAcceptedToDelivered)),
		},
		{name: "Good - Accepted to Open",
			post: posts[0],
			eventData: models.PostStatusEventData{
				OldStatus:     models.PostStatusAccepted,
				NewStatus:     models.PostStatusOpen,
				PostID:        posts[0].ID,
				OldProviderID: *models.GetIntFromNullsInt(posts[0].ProviderID),
			},
			template:         domain.MessageTemplateRequestFromAcceptedToOpen,
			sendFunction:     sendNotificationRequestFromAcceptedToOpen,
			wantEmailsSent:   1,
			wantToEmail:      posts[0].Provider.Email,
			wantBodyContains: "no longer wants you",
		},
		{name: "Good - Accepted to Removed",
			post:             posts[0],
			template:         domain.MessageTemplateRequestFromAcceptedToRemoved,
			sendFunction:     sendNotificationRequestFromAcceptedToRemoved,
			wantEmailsSent:   1,
			wantToEmail:      posts[0].Provider.Email,
			wantBodyContains: "has removed this request",
		},
		{name: "Bad - Accepted to Removed", // No Provider
			post:         posts[1],
			template:     domain.MessageTemplateRequestFromAcceptedToRemoved,
			sendFunction: sendNotificationRequestFromAcceptedToRemoved,
			wantErrLog: fmt.Sprintf("error preparing '%s' notification - no provider\n",
				domain.MessageTemplateRequestFromAcceptedToRemoved),
		},
		{name: "Good - Committed to Accepted",
			post:             posts[0],
			template:         domain.MessageTemplateRequestFromCommittedToAccepted,
			sendFunction:     sendNotificationRequestFromCommittedToAccepted,
			wantEmailsSent:   1,
			wantToEmail:      posts[0].Provider.Email,
			wantBodyContains: "has accepted your offer",
		},
		{name: "Bad - Committed to Accepted", // No Provider
			post:         posts[1],
			template:     domain.MessageTemplateRequestFromCommittedToAccepted,
			sendFunction: sendNotificationRequestFromCommittedToAccepted,
			wantErrLog: fmt.Sprintf("error preparing '%s' notification - no provider\n",
				domain.MessageTemplateRequestFromCommittedToAccepted),
		},
		{name: "Good - Committed to Delivered",
			post:             posts[0],
			template:         domain.MessageTemplateRequestFromCommittedToDelivered,
			sendFunction:     sendNotificationRequestFromAcceptedOrCommittedToDelivered,
			wantEmailsSent:   1,
			wantToEmail:      posts[0].CreatedBy.Email,
			wantBodyContains: "they have delivered it",
		},
		{name: "Bad - Committed to Delivered", // No Provider
			post:         posts[1],
			template:     domain.MessageTemplateRequestFromCommittedToDelivered,
			sendFunction: sendNotificationRequestFromAcceptedOrCommittedToDelivered,
			wantErrLog: fmt.Sprintf("error preparing '%s' notification - no provider\n",
				getT(domain.MessageTemplateRequestFromCommittedToDelivered)),
		},
		{name: "Good - Committed to Open - Provider",
			post: posts[0],
			eventData: models.PostStatusEventData{
				OldStatus:     models.PostStatusCommitted,
				NewStatus:     models.PostStatusOpen,
				PostID:        posts[0].ID,
				OldProviderID: *models.GetIntFromNullsInt(posts[0].ProviderID),
			},
			template:         domain.MessageTemplateRequestFromCommittedToOpen,
			sendFunction:     sendNotificationRequestFromCommittedToOpen,
			wantEmailsSent:   2,
			wantEmailNumber:  1,
			wantToEmail:      posts[0].Provider.Email,
			wantBodyContains: "no longer has a provider",
		},
		{name: "Good - Committed to Open - Receiver",
			post: posts[0],
			eventData: models.PostStatusEventData{
				OldStatus:     models.PostStatusCommitted,
				NewStatus:     models.PostStatusOpen,
				PostID:        posts[0].ID,
				OldProviderID: *models.GetIntFromNullsInt(posts[0].ProviderID),
			},
			template:         domain.MessageTemplateRequestFromCommittedToOpen,
			sendFunction:     sendNotificationRequestFromCommittedToOpen,
			wantEmailsSent:   2,
			wantToEmail:      posts[0].CreatedBy.Email,
			wantBodyContains: "no longer has a provider",
		},
		{name: "Good - Committed to Removed",
			post:             posts[0],
			template:         domain.MessageTemplateRequestFromCommittedToRemoved,
			sendFunction:     sendNotificationRequestFromCommittedToRemoved,
			wantEmailsSent:   1,
			wantToEmail:      posts[0].Provider.Email,
			wantBodyContains: "has removed this request",
		},
		{name: "Bad - Committed to Removed", // No Provider
			post:         posts[1],
			template:     domain.MessageTemplateRequestFromCommittedToRemoved,
			sendFunction: sendNotificationRequestFromCommittedToRemoved,
			wantErrLog: fmt.Sprintf("error preparing '%s' notification - no provider\n",
				domain.MessageTemplateRequestFromCommittedToRemoved),
		},
		{name: "Good - Completed to Accepted",
			post:             posts[0],
			template:         domain.MessageTemplateRequestFromCompletedToAccepted,
			sendFunction:     sendNotificationRequestFromCompletedToAcceptedOrDelivered,
			wantEmailsSent:   1,
			wantToEmail:      posts[0].Provider.Email,
			wantBodyContains: "said they haven't received the item after all",
		},
		{name: "Bad - Completed to Accepted", // No Provider
			post:         posts[1],
			template:     domain.MessageTemplateRequestFromCompletedToAccepted,
			sendFunction: sendNotificationRequestFromCompletedToAcceptedOrDelivered,
			wantErrLog: fmt.Sprintf("error preparing '%s' notification - no provider\n",
				domain.MessageTemplateRequestNotReceivedAfterAll),
		},
		{name: "Good - Delivered to Accepted",
			post:             posts[0],
			template:         domain.MessageTemplateRequestFromDeliveredToAccepted,
			sendFunction:     sendNotificationRequestFromDeliveredToAccepted,
			wantEmailsSent:   1,
			wantToEmail:      posts[0].CreatedBy.Email,
			wantBodyContains: "now says they haven't yet delivered it",
		},
		{name: "Good - Delivered to Committed",
			post:             posts[0],
			template:         domain.MessageTemplateRequestFromDeliveredToCommitted,
			sendFunction:     sendNotificationRequestFromDeliveredToCommitted,
			wantEmailsSent:   1,
			wantToEmail:      posts[0].CreatedBy.Email,
			wantBodyContains: "now says they haven't yet delivered it",
		},
		{name: "Good - Delivered to Completed",
			post:             posts[0],
			template:         domain.MessageTemplateRequestReceived,
			sendFunction:     sendNotificationRequestFromAcceptedOrDeliveredToCompleted,
			wantEmailsSent:   1,
			wantToEmail:      posts[0].Provider.Email,
			wantBodyContains: "Thank you for fulfilling a request",
		},
		{name: "Good - Open to Committed",
			post:             posts[0],
			template:         domain.MessageTemplateRequestFromOpenToCommitted,
			sendFunction:     sendNotificationRequestFromOpenToCommitted,
			wantEmailsSent:   1,
			wantToEmail:      posts[0].CreatedBy.Email,
			wantBodyContains: "has offered",
		},
		{name: "Bad - Open to Committed", // No Provider
			post:         posts[1],
			template:     domain.MessageTemplateRequestFromOpenToCommitted,
			sendFunction: sendNotificationRequestFromOpenToCommitted,
			wantErrLog: fmt.Sprintf("error preparing '%s' notification - no provider\n",
				domain.MessageTemplateRequestFromOpenToCommitted),
		},
	}

	for _, test := range tests {
		t.Run(test.name, func(t *testing.T) {

			notifications.TestEmailService.DeleteSentMessages()

			params := senderParams{
				template:   getT(test.template),
				subject:    "test subject",
				post:       test.post,
				pEventData: test.eventData,
			}

			test.sendFunction(params)
			gotBuf := buf.String()
			buf.Reset()

			emailCount := notifications.TestEmailService.GetNumberOfMessagesSent()
			toEmail := notifications.TestEmailService.GetToEmailByIndex(test.wantEmailNumber)
			body := notifications.TestEmailService.GetLastBody()
			ms.Equal(test.wantEmailsSent, emailCount, "wrong email count")
			ms.Equal(test.wantToEmail, toEmail, "bad To Email")
			ms.Equal(test.wantErrLog, gotBuf, "wrong error log entry")
			ms.Contains(body, test.wantBodyContains, "Body doesn't contain expected string")
		})
	}

}

<<<<<<< HEAD
=======
func (ms *ModelSuite) TestGetTranslatedSubject() {
	t := ms.T()

	tests := []struct {
		name          string
		language      string
		translationID string
		want          string
	}{
		{
			name:          "delivered",
			translationID: "Email.Subject.Request.FromAcceptedOrCommittedToDelivered",
			want:          "Request marked as delivered on " + domain.Env.AppName,
		},
		{
			name:          "delivered in Spanish",
			language:      domain.UserPreferenceLanguageSpanish,
			translationID: "Email.Subject.Request.FromAcceptedOrCommittedToDelivered",
			want:          "Su solicitud se marcó como entregada en " + domain.Env.AppName,
		},
		{
			name:          "from accepted to committed",
			translationID: "Email.Subject.Request.FromAcceptedToCommitted",
			want:          "Oops, you are not yet expected to fulfill a certain " + domain.Env.AppName + " request",
		},
		{
			name:          "from accepted to completed",
			translationID: "Email.Subject.Request.FromAcceptedOrDeliveredToCompleted",
			want:          "Thank you for fulfilling a request on " + domain.Env.AppName,
		},
		{
			name:          "from accepted to open",
			translationID: "Email.Subject.Request.FromAcceptedToOpen",
			want:          "You are no longer expected to fulfill a certain " + domain.Env.AppName + " request",
		},
		{
			name:          "from accepted to removed",
			translationID: "Email.Subject.Request.FromAcceptedToRemoved",
			want:          "You are no longer expected to fulfill a certain " + domain.Env.AppName + " request",
		},
		{
			name:          "from committed to accepted",
			translationID: "Email.Subject.Request.FromCommittedToAccepted",
			want:          "Your offer was accepted on " + domain.Env.AppName,
		},
		{
			name:          "from committed to open",
			translationID: "Email.Subject.Request.FromCommittedToOpen",
			want:          "Request lost its provider on " + domain.Env.AppName,
		},
		{
			name:          "from committed to removed",
			translationID: "Email.Subject.Request.FromCommittedToRemoved",
			want:          "Request removed on " + domain.Env.AppName,
		},
		{
			name:          "from completed to accepted",
			translationID: "Email.Subject.Request.FromCompletedToAcceptedOrDelivered",
			want:          "Oops, request not received on " + domain.Env.AppName + " after all",
		},
		{
			name:          "from delivered to accepted",
			translationID: "Email.Subject.Request.FromDeliveredToAccepted",
			want:          "Request not delivered after all on " + domain.Env.AppName,
		},
		{
			name:          "from delivered to committed",
			translationID: "Email.Subject.Request.FromDeliveredToCommitted",
			want:          "Request not delivered after all on " + domain.Env.AppName,
		},
		{
			name:          "from open to committed",
			translationID: "Email.Subject.Request.FromOpenToCommitted",
			want:          "Potential provider on " + domain.Env.AppName,
		},
	}

	for _, test := range tests {
		t.Run(test.name, func(t *testing.T) {
			language := domain.UserPreferenceLanguageEnglish
			if test.language != "" {
				language = test.language
			}
			got := getTranslatedSubject(language, test.translationID)
			ms.Equal(test.want, got, "bad subject translation")
		})
	}
}

>>>>>>> 55c1d348
func (ms *ModelSuite) TestSendNewPostNotification() {
	t := ms.T()
	tests := []struct {
		name     string
		user     models.User
		post     models.Post
		wantBody string
		wantErr  string
	}{
		{
			name:    "error - no user email",
			post:    models.Post{UUID: domain.GetUUID(), Title: "post title", Type: models.PostTypeRequest},
			wantErr: "'To' email address is required",
		},
		{
			name: "error - invalid post type",
			user: models.User{
				Email: "user@example.com",
			},
			post:    models.Post{UUID: domain.GetUUID(), Title: "post title", Type: "bogus"},
			wantErr: "invalid template name",
		},
		{
			name: "request",
			user: models.User{
				Email: "user@example.com",
			},
			post:     models.Post{UUID: domain.GetUUID(), Title: "post title", Type: models.PostTypeRequest},
			wantBody: "There is a new request",
		},
		{
			name: "offer",
			user: models.User{
				Email: "user@example.com",
			},
			post:     models.Post{UUID: domain.GetUUID(), Title: "post title", Type: models.PostTypeOffer},
			wantBody: "There is a new offer",
		},
	}
	for _, test := range tests {
		t.Run(test.name, func(t *testing.T) {
			notifications.TestEmailService.DeleteSentMessages()

			err := sendNewPostNotification(test.user, test.post)
			if test.wantErr != "" {
				ms.Error(err)
				ms.Contains(err.Error(), test.wantErr)
				return
			}

			ms.NoError(err)

			emailCount := notifications.TestEmailService.GetNumberOfMessagesSent()
			ms.Equal(1, emailCount, "wrong email count")

			toEmail := notifications.TestEmailService.GetLastToEmail()
			ms.Equal(test.user.Email, toEmail, "bad 'To' address")

			body := notifications.TestEmailService.GetLastBody()
			ms.Contains(body, test.wantBody, "Body doesn't contain expected string")
			ms.Contains(body, test.post.Title, "Body doesn't contain post title")
			ms.Contains(body, test.post.UUID.String(), "Body doesn't contain post UUID")
		})
	}
}

func (ms *ModelSuite) TestSendNewPostNotifications() {
	t := ms.T()
	f := createFixturesForTestSendNewPostNotifications(ms)

	tests := []struct {
		name           string
		post           models.Post
		users          models.Users
		wantEmailCount int
	}{
		{
			name:           "empty",
			post:           f.posts[0],
			wantEmailCount: 0,
		},
		{
			name: "two users",
			post: f.posts[0],
			users: models.Users{
				f.users[1],
				f.users[2],
			},
			wantEmailCount: 2,
		},
		{
			name: "blank in the middle",
			post: f.posts[0],
			users: models.Users{
				f.users[1],
				{Email: ""},
				f.users[2],
			},
			wantEmailCount: 2,
		},
	}
	for _, test := range tests {
		t.Run(test.name, func(t *testing.T) {
			notifications.TestEmailService.DeleteSentMessages()

			sendNewPostNotifications(test.post, test.users)

			emailCount := notifications.TestEmailService.GetNumberOfMessagesSent()
			ms.Equal(test.wantEmailCount, emailCount, "wrong email count")

			toAddresses := notifications.TestEmailService.GetAllToAddresses()
			for _, user := range test.users {
				if user.Email == "" {
					continue
				}
				ms.Contains(toAddresses, user.Email, "did not find user address %s", user.Email)
			}
		})
	}
}<|MERGE_RESOLUTION|>--- conflicted
+++ resolved
@@ -361,98 +361,6 @@
 
 }
 
-<<<<<<< HEAD
-=======
-func (ms *ModelSuite) TestGetTranslatedSubject() {
-	t := ms.T()
-
-	tests := []struct {
-		name          string
-		language      string
-		translationID string
-		want          string
-	}{
-		{
-			name:          "delivered",
-			translationID: "Email.Subject.Request.FromAcceptedOrCommittedToDelivered",
-			want:          "Request marked as delivered on " + domain.Env.AppName,
-		},
-		{
-			name:          "delivered in Spanish",
-			language:      domain.UserPreferenceLanguageSpanish,
-			translationID: "Email.Subject.Request.FromAcceptedOrCommittedToDelivered",
-			want:          "Su solicitud se marcó como entregada en " + domain.Env.AppName,
-		},
-		{
-			name:          "from accepted to committed",
-			translationID: "Email.Subject.Request.FromAcceptedToCommitted",
-			want:          "Oops, you are not yet expected to fulfill a certain " + domain.Env.AppName + " request",
-		},
-		{
-			name:          "from accepted to completed",
-			translationID: "Email.Subject.Request.FromAcceptedOrDeliveredToCompleted",
-			want:          "Thank you for fulfilling a request on " + domain.Env.AppName,
-		},
-		{
-			name:          "from accepted to open",
-			translationID: "Email.Subject.Request.FromAcceptedToOpen",
-			want:          "You are no longer expected to fulfill a certain " + domain.Env.AppName + " request",
-		},
-		{
-			name:          "from accepted to removed",
-			translationID: "Email.Subject.Request.FromAcceptedToRemoved",
-			want:          "You are no longer expected to fulfill a certain " + domain.Env.AppName + " request",
-		},
-		{
-			name:          "from committed to accepted",
-			translationID: "Email.Subject.Request.FromCommittedToAccepted",
-			want:          "Your offer was accepted on " + domain.Env.AppName,
-		},
-		{
-			name:          "from committed to open",
-			translationID: "Email.Subject.Request.FromCommittedToOpen",
-			want:          "Request lost its provider on " + domain.Env.AppName,
-		},
-		{
-			name:          "from committed to removed",
-			translationID: "Email.Subject.Request.FromCommittedToRemoved",
-			want:          "Request removed on " + domain.Env.AppName,
-		},
-		{
-			name:          "from completed to accepted",
-			translationID: "Email.Subject.Request.FromCompletedToAcceptedOrDelivered",
-			want:          "Oops, request not received on " + domain.Env.AppName + " after all",
-		},
-		{
-			name:          "from delivered to accepted",
-			translationID: "Email.Subject.Request.FromDeliveredToAccepted",
-			want:          "Request not delivered after all on " + domain.Env.AppName,
-		},
-		{
-			name:          "from delivered to committed",
-			translationID: "Email.Subject.Request.FromDeliveredToCommitted",
-			want:          "Request not delivered after all on " + domain.Env.AppName,
-		},
-		{
-			name:          "from open to committed",
-			translationID: "Email.Subject.Request.FromOpenToCommitted",
-			want:          "Potential provider on " + domain.Env.AppName,
-		},
-	}
-
-	for _, test := range tests {
-		t.Run(test.name, func(t *testing.T) {
-			language := domain.UserPreferenceLanguageEnglish
-			if test.language != "" {
-				language = test.language
-			}
-			got := getTranslatedSubject(language, test.translationID)
-			ms.Equal(test.want, got, "bad subject translation")
-		})
-	}
-}
-
->>>>>>> 55c1d348
 func (ms *ModelSuite) TestSendNewPostNotification() {
 	t := ms.T()
 	tests := []struct {
