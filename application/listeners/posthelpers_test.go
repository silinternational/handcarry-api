package listeners

import (
	"bytes"
	"fmt"
	"os"
	"testing"

	"github.com/silinternational/wecarry-api/domain"
	"github.com/silinternational/wecarry-api/models"
	"github.com/silinternational/wecarry-api/notifications"
)

func (ms *ModelSuite) TestGetPostUsers() {
	t := ms.T()

	orgUserPostFixtures := CreateFixtures_GetPostRecipients(ms, t)
	users := orgUserPostFixtures.users
	posts := orgUserPostFixtures.posts

	tests := []struct {
		name          string
		id            int
		wantRequester postUser
		wantProvider  postUser
		wantErr       bool
	}{
		{name: "Request by User0 with User1 as Provider",
			id: posts[0].ID,
<<<<<<< HEAD
			wantRequester: postUser{
				Nickname: users[0].Nickname,
				Email:    users[0].Email,
			},
			wantProvider: postUser{
=======
			wantRequester: PostUser{
				Language: domain.UserPreferenceLanguageEnglish,
				Nickname: users[0].Nickname,
				Email:    users[0].Email,
			},
			wantProvider: PostUser{
				Language: domain.UserPreferenceLanguageFrench,
>>>>>>> c579d8e8
				Nickname: users[1].Nickname,
				Email:    users[1].Email,
			},
		},
		{name: "Request by User0 with no Provider",
			id: posts[1].ID,
<<<<<<< HEAD
			wantRequester: postUser{
=======
			wantRequester: PostUser{
				Language: domain.UserPreferenceLanguageEnglish,
>>>>>>> c579d8e8
				Nickname: users[0].Nickname,
				Email:    users[0].Email,
			},
		},
	}
	for _, test := range tests {
		t.Run(test.name, func(t *testing.T) {

			var post models.Post
			err := post.FindByID(test.id)
			ms.NoError(err, "error finding post for test")

			postUsers := getPostUsers(post)

			if test.wantErr {
				ms.Error(err)
			} else {
				ms.NoError(err)
				ms.Equal(test.wantRequester, postUsers.Receiver)
				ms.Equal(test.wantProvider, postUsers.Provider)
			}
		})
	}
}

func (ms *ModelSuite) TestRequestStatusUpdatedNotifications() {
	t := ms.T()

	orgUserPostFixtures := CreateFixtures_RequestStatusUpdatedNotifications(ms, t)
	posts := orgUserPostFixtures.posts

	postStatusEData := models.PostStatusEventData{
		OldStatus: models.PostStatusOpen,
		NewStatus: models.PostStatusCommitted,
		PostID:    posts[0].ID,
	}

	var buf bytes.Buffer
	domain.ErrLogger.SetOutput(&buf)

	defer func() {
		domain.ErrLogger.SetOutput(os.Stderr)
	}()

	// No logging message expected
	requestStatusUpdatedNotifications(posts[0], postStatusEData)

	got := buf.String()
	ms.Equal("", got, "Got an unexpected error log entry")

	buf.Reset()

	// Logging message expected about bad transition
	postStatusEData.NewStatus = models.PostStatusAccepted
	requestStatusUpdatedNotifications(posts[0], postStatusEData)

	got = buf.String()
	ms.Contains(got, "unexpected status transition 'OPEN-ACCEPTED'", "Got an unexpected error log entry")

}

func (ms *ModelSuite) TestSendNotificationRequestFromStatus() {
	t := ms.T()

	orgUserPostFixtures := CreateFixtures_sendNotificationRequestFromStatus(ms, t)
	posts := orgUserPostFixtures.posts

	var buf bytes.Buffer
	domain.ErrLogger.SetOutput(&buf)

	defer func() {
		domain.ErrLogger.SetOutput(os.Stderr)
	}()

	var getT = notifications.GetEmailTemplate

	tests := []struct {
		name             string
		template         string
		post             models.Post
		eventData        models.PostStatusEventData
		sendFunction     func(senderParams)
		wantEmailsSent   int
		wantToEmail      string
		wantBodyContains string
		wantEmailNumber  int
		wantErrLog       string
	}{
		{name: "Good - Accepted to Committed",
			post: posts[0],
			eventData: models.PostStatusEventData{
				OldStatus:     models.PostStatusAccepted,
				NewStatus:     models.PostStatusCommitted,
				PostID:        posts[0].ID,
				OldProviderID: *models.GetIntFromNullsInt(posts[0].ProviderID),
			},
			template:         domain.MessageTemplateRequestFromAcceptedToCommitted,
			sendFunction:     sendNotificationRequestFromAcceptedToCommitted,
			wantEmailsSent:   1,
			wantToEmail:      posts[0].Provider.Email,
			wantBodyContains: "isn't sure yet if they",
		},
		{name: "Good - Accepted to Completed",
			post:             posts[0],
			template:         domain.MessageTemplateRequestFromAcceptedToCompleted,
			sendFunction:     sendNotificationRequestFromAcceptedOrDeliveredToCompleted,
			wantEmailsSent:   1,
			wantToEmail:      posts[0].Provider.Email,
			wantBodyContains: "Thank you for fulfilling a request",
		},
		{name: "Bad - Accepted to Completed", // No Provider
			post:         posts[1],
			template:     domain.MessageTemplateRequestFromAcceptedToCompleted,
			sendFunction: sendNotificationRequestFromAcceptedOrDeliveredToCompleted,
			wantErrLog: fmt.Sprintf("error preparing '%s' notification - no provider\n",
				domain.MessageTemplateRequestReceived),
		},
		{name: "Good - Accepted to Delivered",
			post:             posts[0],
			template:         domain.MessageTemplateRequestDelivered,
			sendFunction:     sendNotificationRequestFromAcceptedOrCommittedToDelivered,
			wantEmailsSent:   1,
			wantToEmail:      posts[0].CreatedBy.Email,
			wantBodyContains: "says they have delivered it",
		},
		{name: "Bad - Accepted to Delivered", // No Provider
			post:         posts[1],
			template:     domain.MessageTemplateRequestFromAcceptedToDelivered,
			sendFunction: sendNotificationRequestFromAcceptedOrCommittedToDelivered,
			wantErrLog: fmt.Sprintf("error preparing '%s' notification - no provider\n",
				getT(domain.MessageTemplateRequestFromAcceptedToDelivered)),
		},
		{name: "Good - Accepted to Open",
			post: posts[0],
			eventData: models.PostStatusEventData{
				OldStatus:     models.PostStatusAccepted,
				NewStatus:     models.PostStatusOpen,
				PostID:        posts[0].ID,
				OldProviderID: *models.GetIntFromNullsInt(posts[0].ProviderID),
			},
			template:         domain.MessageTemplateRequestFromAcceptedToOpen,
			sendFunction:     sendNotificationRequestFromAcceptedToOpen,
			wantEmailsSent:   1,
			wantToEmail:      posts[0].Provider.Email,
			wantBodyContains: "no longer wants you",
		},
		{name: "Good - Accepted to Removed",
			post:             posts[0],
			template:         domain.MessageTemplateRequestFromAcceptedToRemoved,
			sendFunction:     sendNotificationRequestFromAcceptedToRemoved,
			wantEmailsSent:   1,
			wantToEmail:      posts[0].Provider.Email,
			wantBodyContains: "has removed this request",
		},
		{name: "Bad - Accepted to Removed", // No Provider
			post:         posts[1],
			template:     domain.MessageTemplateRequestFromAcceptedToRemoved,
			sendFunction: sendNotificationRequestFromAcceptedToRemoved,
			wantErrLog: fmt.Sprintf("error preparing '%s' notification - no provider\n",
				domain.MessageTemplateRequestFromAcceptedToRemoved),
		},
		{name: "Good - Committed to Accepted",
			post:             posts[0],
			template:         domain.MessageTemplateRequestFromCommittedToAccepted,
			sendFunction:     sendNotificationRequestFromCommittedToAccepted,
			wantEmailsSent:   1,
			wantToEmail:      posts[0].Provider.Email,
			wantBodyContains: "has accepted your offer",
		},
		{name: "Bad - Committed to Accepted", // No Provider
			post:         posts[1],
			template:     domain.MessageTemplateRequestFromCommittedToAccepted,
			sendFunction: sendNotificationRequestFromCommittedToAccepted,
			wantErrLog: fmt.Sprintf("error preparing '%s' notification - no provider\n",
				domain.MessageTemplateRequestFromCommittedToAccepted),
		},
		{name: "Good - Committed to Delivered",
			post:             posts[0],
			template:         domain.MessageTemplateRequestFromCommittedToDelivered,
			sendFunction:     sendNotificationRequestFromAcceptedOrCommittedToDelivered,
			wantEmailsSent:   1,
			wantToEmail:      posts[0].CreatedBy.Email,
			wantBodyContains: "they have delivered it",
		},
		{name: "Bad - Committed to Delivered", // No Provider
			post:         posts[1],
			template:     domain.MessageTemplateRequestFromCommittedToDelivered,
			sendFunction: sendNotificationRequestFromAcceptedOrCommittedToDelivered,
			wantErrLog: fmt.Sprintf("error preparing '%s' notification - no provider\n",
				getT(domain.MessageTemplateRequestFromCommittedToDelivered)),
		},
		{name: "Good - Committed to Open - Provider",
			post: posts[0],
			eventData: models.PostStatusEventData{
				OldStatus:     models.PostStatusCommitted,
				NewStatus:     models.PostStatusOpen,
				PostID:        posts[0].ID,
				OldProviderID: *models.GetIntFromNullsInt(posts[0].ProviderID),
			},
			template:         domain.MessageTemplateRequestFromCommittedToOpen,
			sendFunction:     sendNotificationRequestFromCommittedToOpen,
			wantEmailsSent:   2,
			wantEmailNumber:  1,
			wantToEmail:      posts[0].Provider.Email,
			wantBodyContains: "no longer has a provider",
		},
		{name: "Good - Committed to Open - Receiver",
			post: posts[0],
			eventData: models.PostStatusEventData{
				OldStatus:     models.PostStatusCommitted,
				NewStatus:     models.PostStatusOpen,
				PostID:        posts[0].ID,
				OldProviderID: *models.GetIntFromNullsInt(posts[0].ProviderID),
			},
			template:         domain.MessageTemplateRequestFromCommittedToOpen,
			sendFunction:     sendNotificationRequestFromCommittedToOpen,
			wantEmailsSent:   2,
			wantToEmail:      posts[0].CreatedBy.Email,
			wantBodyContains: "no longer has a provider",
		},
		{name: "Good - Committed to Removed",
			post:             posts[0],
			template:         domain.MessageTemplateRequestFromCommittedToRemoved,
			sendFunction:     sendNotificationRequestFromCommittedToRemoved,
			wantEmailsSent:   1,
			wantToEmail:      posts[0].Provider.Email,
			wantBodyContains: "has removed this request",
		},
		{name: "Bad - Committed to Removed", // No Provider
			post:         posts[1],
			template:     domain.MessageTemplateRequestFromCommittedToRemoved,
			sendFunction: sendNotificationRequestFromCommittedToRemoved,
			wantErrLog: fmt.Sprintf("error preparing '%s' notification - no provider\n",
				domain.MessageTemplateRequestFromCommittedToRemoved),
		},
		{name: "Good - Completed to Accepted",
			post:             posts[0],
			template:         domain.MessageTemplateRequestFromCompletedToAccepted,
			sendFunction:     sendNotificationRequestFromCompletedToAcceptedOrDelivered,
			wantEmailsSent:   1,
			wantToEmail:      posts[0].Provider.Email,
			wantBodyContains: "said they haven't received the item after all",
		},
		{name: "Bad - Completed to Accepted", // No Provider
			post:         posts[1],
			template:     domain.MessageTemplateRequestFromCompletedToAccepted,
			sendFunction: sendNotificationRequestFromCompletedToAcceptedOrDelivered,
			wantErrLog: fmt.Sprintf("error preparing '%s' notification - no provider\n",
				domain.MessageTemplateRequestNotReceivedAfterAll),
		},
		{name: "Good - Delivered to Accepted",
			post:             posts[0],
			template:         domain.MessageTemplateRequestFromDeliveredToAccepted,
			sendFunction:     sendNotificationRequestFromDeliveredToAccepted,
			wantEmailsSent:   1,
			wantToEmail:      posts[0].CreatedBy.Email,
			wantBodyContains: "now says they haven't yet delivered it",
		},
		{name: "Good - Delivered to Committed",
			post:             posts[0],
			template:         domain.MessageTemplateRequestFromDeliveredToCommitted,
			sendFunction:     sendNotificationRequestFromDeliveredToCommitted,
			wantEmailsSent:   1,
			wantToEmail:      posts[0].CreatedBy.Email,
			wantBodyContains: "now says they haven't yet delivered it",
		},
		{name: "Good - Delivered to Completed",
			post:             posts[0],
			template:         domain.MessageTemplateRequestReceived,
			sendFunction:     sendNotificationRequestFromAcceptedOrDeliveredToCompleted,
			wantEmailsSent:   1,
			wantToEmail:      posts[0].Provider.Email,
			wantBodyContains: "Thank you for fulfilling a request",
		},
		{name: "Good - Open to Committed",
			post:             posts[0],
			template:         domain.MessageTemplateRequestFromOpenToCommitted,
			sendFunction:     sendNotificationRequestFromOpenToCommitted,
			wantEmailsSent:   1,
			wantToEmail:      posts[0].CreatedBy.Email,
			wantBodyContains: "has offered",
		},
		{name: "Bad - Open to Committed", // No Provider
			post:         posts[1],
			template:     domain.MessageTemplateRequestFromOpenToCommitted,
			sendFunction: sendNotificationRequestFromOpenToCommitted,
			wantErrLog: fmt.Sprintf("error preparing '%s' notification - no provider\n",
				domain.MessageTemplateRequestFromOpenToCommitted),
		},
	}

	for _, test := range tests {
		t.Run(test.name, func(t *testing.T) {

			notifications.TestEmailService.DeleteSentMessages()

			params := senderParams{
				template:   getT(test.template),
				subject:    "test subject",
				post:       test.post,
				pEventData: test.eventData,
			}

			test.sendFunction(params)
			gotBuf := buf.String()
			buf.Reset()

			emailCount := notifications.TestEmailService.GetNumberOfMessagesSent()
			toEmail := notifications.TestEmailService.GetToEmailByIndex(test.wantEmailNumber)
			body := notifications.TestEmailService.GetLastBody()
			ms.Equal(test.wantEmailsSent, emailCount, "wrong email count")
			ms.Equal(test.wantToEmail, toEmail, "bad To Email")
			ms.Equal(test.wantErrLog, gotBuf, "wrong error log entry")
			ms.Contains(body, test.wantBodyContains, "Body doesn't contain expected string")
		})
	}

}

func (ms *ModelSuite) TestSendNewPostNotification() {
	t := ms.T()
	tests := []struct {
		name     string
		user     models.User
		post     models.Post
		wantBody string
		wantErr  string
	}{
		{
			name:    "error - no user email",
			post:    models.Post{UUID: domain.GetUUID(), Title: "post title", Type: models.PostTypeRequest},
			wantErr: "'To' email address is required",
		},
		{
			name: "error - invalid post type",
			user: models.User{
				Email: "user@example.com",
			},
			post:    models.Post{UUID: domain.GetUUID(), Title: "post title", Type: "bogus"},
			wantErr: "invalid template name",
		},
		{
			name: "request",
			user: models.User{
				Email: "user@example.com",
			},
			post:     models.Post{UUID: domain.GetUUID(), Title: "post title", Type: models.PostTypeRequest},
			wantBody: "There is a new request",
		},
		{
			name: "offer",
			user: models.User{
				Email: "user@example.com",
			},
			post:     models.Post{UUID: domain.GetUUID(), Title: "post title", Type: models.PostTypeOffer},
			wantBody: "There is a new offer",
		},
	}
	for _, test := range tests {
		t.Run(test.name, func(t *testing.T) {
			notifications.TestEmailService.DeleteSentMessages()

			err := sendNewPostNotification(test.user, test.post)
			if test.wantErr != "" {
				ms.Error(err)
				ms.Contains(err.Error(), test.wantErr)
				return
			}

			ms.NoError(err)

			emailCount := notifications.TestEmailService.GetNumberOfMessagesSent()
			ms.Equal(1, emailCount, "wrong email count")

			toEmail := notifications.TestEmailService.GetLastToEmail()
			ms.Equal(test.user.Email, toEmail, "bad 'To' address")

			body := notifications.TestEmailService.GetLastBody()
			ms.Contains(body, test.wantBody, "Body doesn't contain expected string")
			ms.Contains(body, test.post.Title, "Body doesn't contain post title")
			ms.Contains(body, test.post.UUID.String(), "Body doesn't contain post UUID")
		})
	}
}

func (ms *ModelSuite) TestSendNewPostNotifications() {
	t := ms.T()
	f := createFixturesForTestSendNewPostNotifications(ms)

	tests := []struct {
		name           string
		post           models.Post
		users          models.Users
		wantEmailCount int
	}{
		{
			name:           "empty",
			post:           f.posts[0],
			wantEmailCount: 0,
		},
		{
			name: "two users",
			post: f.posts[0],
			users: models.Users{
				f.users[1],
				f.users[2],
			},
			wantEmailCount: 2,
		},
		{
			name: "blank in the middle",
			post: f.posts[0],
			users: models.Users{
				f.users[1],
				{Email: ""},
				f.users[2],
			},
			wantEmailCount: 2,
		},
	}
	for _, test := range tests {
		t.Run(test.name, func(t *testing.T) {
			notifications.TestEmailService.DeleteSentMessages()

			sendNewPostNotifications(test.post, test.users)

			emailCount := notifications.TestEmailService.GetNumberOfMessagesSent()
			ms.Equal(test.wantEmailCount, emailCount, "wrong email count")

			toAddresses := notifications.TestEmailService.GetAllToAddresses()
			for _, user := range test.users {
				if user.Email == "" {
					continue
				}
				ms.Contains(toAddresses, user.Email, "did not find user address %s", user.Email)
			}
		})
	}
}<|MERGE_RESOLUTION|>--- conflicted
+++ resolved
@@ -27,33 +27,21 @@
 	}{
 		{name: "Request by User0 with User1 as Provider",
 			id: posts[0].ID,
-<<<<<<< HEAD
 			wantRequester: postUser{
-				Nickname: users[0].Nickname,
-				Email:    users[0].Email,
-			},
-			wantProvider: postUser{
-=======
-			wantRequester: PostUser{
 				Language: domain.UserPreferenceLanguageEnglish,
 				Nickname: users[0].Nickname,
 				Email:    users[0].Email,
 			},
-			wantProvider: PostUser{
+			wantProvider: postUser{
 				Language: domain.UserPreferenceLanguageFrench,
->>>>>>> c579d8e8
 				Nickname: users[1].Nickname,
 				Email:    users[1].Email,
 			},
 		},
 		{name: "Request by User0 with no Provider",
 			id: posts[1].ID,
-<<<<<<< HEAD
 			wantRequester: postUser{
-=======
-			wantRequester: PostUser{
 				Language: domain.UserPreferenceLanguageEnglish,
->>>>>>> c579d8e8
 				Nickname: users[0].Nickname,
 				Email:    users[0].Email,
 			},
