package listeners

import (
	"time"

	"github.com/gobuffalo/envy"

	"github.com/gobuffalo/events"
	"github.com/silinternational/wecarry-api/domain"
	"github.com/silinternational/wecarry-api/models"
	"github.com/silinternational/wecarry-api/notifications"
)

const (
	UserAccessTokensCleanupDelayMinutes = 480
)

var UserAccessTokensNextCleanupTime time.Time

type apiListener struct {
	name     string
	listener func(events.Event)
}

//
// Register new listener functions here.  Remember, though, that these groupings just
// describe what we want.  They don't make it happen this way. The listeners
// themselves still need to verify the event kind
//
var apiListeners = map[string][]apiListener{
	domain.EventApiUserCreated: []apiListener{
		{
			name:     "user-created",
			listener: userCreated,
		},
	},

	domain.EventApiAuthUserLoggedIn: []apiListener{
		{
			name:     "trigger-user-access-tokens-cleanup",
			listener: userAccessTokensCleanup,
		},
	},

	domain.EventApiMessageCreated: []apiListener{
		{
			name:     "send-new-message-notification",
			listener: sendNewMessageNotification,
		},
	},
}

// RegisterListeners registers all the listeners to be used by the app
func RegisterListeners() {
	for _, listeners := range apiListeners {
		for _, l := range listeners {
			_, err := events.NamedListen(l.name, l.listener)
			if err != nil {
				domain.ErrLogger.Print("Failed registering listener: " + l.name)
			}
		}
	}
}

func userAccessTokensCleanup(e events.Event) {
	if e.Kind != domain.EventApiAuthUserLoggedIn {
		return
	}

	now := time.Now()
	if !now.After(UserAccessTokensNextCleanupTime) {
		return
	}

	UserAccessTokensNextCleanupTime = now.Add(time.Duration(time.Minute * UserAccessTokensCleanupDelayMinutes))

	var uats models.UserAccessTokens
	deleted, err := uats.DeleteExpired()
	if err != nil {
		domain.ErrLogger.Printf("%s Last error deleting expired user access tokens during cleanup ... %v",
			domain.GetCurrentTime(), err)
	}

	domain.Logger.Printf("%s Deleted %v expired user access tokens during cleanup", domain.GetCurrentTime(), deleted)
}

func userCreated(e events.Event) {
	if e.Kind != domain.EventApiUserCreated {
		return
	}

	domain.Logger.Printf("%s User Created ... %s", domain.GetCurrentTime(), e.Message)
<<<<<<< HEAD
}

func sendNewMessageNotification(e events.Event) {
	if e.Kind != domain.EventApiMessageCreated {
		return
	}
	domain.Logger.Printf("%s Message Created ... %s", domain.GetCurrentTime(), e.Message)

	mEData, ok := e.Payload["eventData"].(models.MessageCreatedEventData)
	if !ok {
		domain.ErrLogger.Print("unable to parse Message Created event payload")
	}

	uiUrl := envy.Get(domain.UIURLEnv, "")
	data := map[string]interface{}{
		"postURL":        uiUrl + "/#/requests/" + mEData.PostUUID,
		"postTitle":      mEData.PostTitle,
		"messageContent": mEData.MessageContent,
		"sentByNickname": mEData.MessageCreatorNickName,
		"threadURL":      uiUrl + "/#/messages/" + mEData.ThreadUUID,
	}

	for _, r := range mEData.MessageRecipient {
		msg := notifications.Message{
			Template:  domain.MessageTemplateNewMessage,
			Data:      data,
			FromName:  mEData.MessageCreatorNickName,
			FromEmail: mEData.MessageCreatorEmail,
			ToName:    r.Nickname,
			ToEmail:   r.Email,
		}
		if err := notifications.Send(msg); err != nil {
			domain.ErrLogger.Printf("error sending 'New Message' notification, %s", err)
		}
	}
}

type apiListener struct {
	name     string
	listener func(events.Event)
=======
>>>>>>> 4bef52be
}<|MERGE_RESOLUTION|>--- conflicted
+++ resolved
@@ -90,7 +90,6 @@
 	}
 
 	domain.Logger.Printf("%s User Created ... %s", domain.GetCurrentTime(), e.Message)
-<<<<<<< HEAD
 }
 
 func sendNewMessageNotification(e events.Event) {
@@ -126,11 +125,4 @@
 			domain.ErrLogger.Printf("error sending 'New Message' notification, %s", err)
 		}
 	}
-}
-
-type apiListener struct {
-	name     string
-	listener func(events.Event)
-=======
->>>>>>> 4bef52be
 }