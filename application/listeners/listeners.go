package listeners

import (
	"errors"

	"github.com/gobuffalo/events"

	"github.com/silinternational/wecarry-api/domain"
	"github.com/silinternational/wecarry-api/job"
	"github.com/silinternational/wecarry-api/marketing"
	"github.com/silinternational/wecarry-api/models"
	"github.com/silinternational/wecarry-api/notifications"
)

type apiListener struct {
	name     string
	listener func(events.Event)
}

//
// Register new listener functions here.  Remember, though, that these groupings just
// describe what we want.  They don't make it happen this way. The listeners
// themselves still need to verify the event kind
//
var apiListeners = map[string][]apiListener{
	domain.EventApiUserCreated: {
		{
			name:     "user-created-logger",
			listener: userCreatedLogger,
		},
		{
			name:     "user-created-send-welcome-message",
			listener: userCreatedSendWelcomeMessage,
		},
		{
			name:     "user-created-add-to-marketing-list",
			listener: userCreatedAddToMarketingList,
		},
	},

	domain.EventApiMessageCreated: {
		{
			name:     "send-new-message-notification",
			listener: sendNewThreadMessageNotification,
		},
	},

	domain.EventApiPostStatusUpdated: {
		{
			name:     "post-status-updated-notification",
			listener: sendPostStatusUpdatedNotification,
		},
	},

	domain.EventApiPostCreated: {
		{
			name:     "post-created-notification",
			listener: sendPostCreatedNotifications,
		},
	},
}

// RegisterListeners registers all the listeners to be used by the app
func RegisterListeners() {
	for _, listeners := range apiListeners {
		for _, l := range listeners {
			_, err := events.NamedListen(l.name, l.listener)
			if err != nil {
				domain.ErrLogger.Print("Failed registering listener:", l.name, err)
			}
		}
	}
}

<<<<<<< HEAD
func userAccessTokensCleanup(e events.Event) {
	if e.Kind != domain.EventApiAuthUserLoggedIn {
		return
	}

	now := time.Now()
	if !now.After(userAccessTokensNextCleanupAfter) {
		return
	}

	userAccessTokensNextCleanupAfter = now.Add(time.Duration(time.Minute * userAccessTokensCleanupDelayMinutes))

	var uats models.UserAccessTokens
	deleted, err := uats.DeleteExpired()
	if err != nil {
		domain.ErrLogger.Printf("%s Last error deleting expired user access tokens during cleanup ... %v",
			domain.GetCurrentTime(), err)
	}

	domain.Logger.Printf("%s Deleted %v expired user access tokens during cleanup", domain.GetCurrentTime(), deleted)
}

func userCreatedLogger(e events.Event) {
	if e.Kind != domain.EventApiUserCreated {
		return
	}

	domain.Logger.Printf("User Created: %s", e.Message)
}

func userCreatedSendWelcomeMessage(e events.Event) {
=======
func userCreated(e events.Event) {
>>>>>>> 0c5946e7
	if e.Kind != domain.EventApiUserCreated {
		return
	}

	user, ok := e.Payload["user"].(*models.User)
	if !ok {
		domain.Logger.Printf("Failed to get User from event payload for sending welcome message. Event message: %s", e.Message)
		return
	}

	if err := sendNewUserWelcome(*user); err != nil {
		domain.Logger.Printf("Failed to send new user welcome to %s. Error: %s",
			user.UUID.String(), err)
	}
}

func userCreatedAddToMarketingList(e events.Event) {
	if e.Kind != domain.EventApiUserCreated {
		return
	}

	user, ok := e.Payload["user"].(*models.User)
	if !ok {
		domain.Logger.Printf(
			"Failed to get User from event payload for adding to marketing list. Event message: %s", e.Message)
		return
	}

	// ensure env vars are present
	if domain.Env.MailChimpAPIKey == "" {
		domain.Logger.Printf("missing required env var for MAILCHIMP_API_KEY. need to add %s to list", user.Email)
		return
	}
	if domain.Env.MailChimpListID == "" {
		domain.Logger.Printf("missing required env var for MAILCHIMP_LIST_ID. need to add %s to list", user.Email)
		return
	}
	if domain.Env.MailChimpUsername == "" {
		domain.Logger.Printf("missing required env var for MAILCHIMP_USERNAME. need to add %s to list", user.Email)
		return
	}

	err := marketing.AddUserToList(*user, domain.Env.MailChimpAPIBaseURL, domain.Env.MailChimpListID,
		domain.Env.MailChimpUsername, domain.Env.MailChimpAPIKey)

	if err != nil {
		domain.ErrLogger.Printf("error calling marketing.AddUserToList when trying to add %s: %s",
			user.Email, err.Error())
	}
}

func sendNewThreadMessageNotification(e events.Event) {
	if e.Kind != domain.EventApiMessageCreated {
		return
	}

	domain.Logger.Printf("%s Thread Message Created ... %s", domain.GetCurrentTime(), e.Message)

	id, ok := e.Payload[domain.ArgMessageID].(int)
	if !ok {
		domain.ErrLogger.Print("sendNewThreadMessageNotification: unable to read message ID from event payload")
		return
	}

	if err := job.SubmitDelayed(job.NewThreadMessage, domain.NewMessageNotificationDelay,
		map[string]interface{}{domain.ArgMessageID: id}); err != nil {
		domain.ErrLogger.Printf("error starting 'New Message' job, %s", err)
	}
}

func sendPostStatusUpdatedNotification(e events.Event) {
	if e.Kind != domain.EventApiPostStatusUpdated {
		return
	}

	pEData, ok := e.Payload["eventData"].(models.PostStatusEventData)
	if !ok {
		domain.ErrLogger.Print("unable to parse Post Status Updated event payload")
		return
	}

	pid := pEData.PostID

	post := models.Post{}
	if err := post.FindByID(pid); err != nil {
		domain.ErrLogger.Printf("unable to find post from event with id %v ... %s", pid, err)
	}

	if post.Type != models.PostTypeRequest {
		return
	}

	requestStatusUpdatedNotifications(post, pEData)
}

func sendPostCreatedNotifications(e events.Event) {
	if e.Kind != domain.EventApiPostCreated {
		return
	}

	eventData, ok := e.Payload["eventData"].(models.PostCreatedEventData)
	if !ok {
		domain.ErrLogger.Printf("Post Created event payload incorrect type: %T", e.Payload["eventData"])
		return
	}

	var post models.Post
	if err := post.FindByID(eventData.PostID); err != nil {
		domain.ErrLogger.Printf("unable to find post %d from post-created event, %s", eventData.PostID, err)
	}

	users, err := post.GetAudience()
	if err != nil {
		domain.ErrLogger.Print("unable to get post audience in event listener, ", err.Error())
		return
	}

	sendNewPostNotifications(post, users)
}

func sendNewUserWelcome(user models.User) error {
	if user.Email == "" {
		return errors.New("'To' email address is required")
	}

	language := user.GetLanguagePreference()
	subject := domain.GetTranslatedSubject(language, "Email.Subject.Welcome", map[string]string{})

	msg := notifications.Message{
		Template:  domain.MessageTemplateNewUserWelcome,
		ToName:    user.GetRealName(),
		ToEmail:   user.Email,
		FromEmail: domain.EmailFromAddress(nil),
		Subject:   subject,
		Data: map[string]interface{}{
			"appName":      domain.Env.AppName,
			"uiURL":        domain.Env.UIURL,
			"supportEmail": domain.Env.SupportEmail,
			"userEmail":    user.Email,
			"firstName":    user.FirstName,
		},
	}
	return notifications.Send(msg)
}<|MERGE_RESOLUTION|>--- conflicted
+++ resolved
@@ -72,29 +72,6 @@
 	}
 }
 
-<<<<<<< HEAD
-func userAccessTokensCleanup(e events.Event) {
-	if e.Kind != domain.EventApiAuthUserLoggedIn {
-		return
-	}
-
-	now := time.Now()
-	if !now.After(userAccessTokensNextCleanupAfter) {
-		return
-	}
-
-	userAccessTokensNextCleanupAfter = now.Add(time.Duration(time.Minute * userAccessTokensCleanupDelayMinutes))
-
-	var uats models.UserAccessTokens
-	deleted, err := uats.DeleteExpired()
-	if err != nil {
-		domain.ErrLogger.Printf("%s Last error deleting expired user access tokens during cleanup ... %v",
-			domain.GetCurrentTime(), err)
-	}
-
-	domain.Logger.Printf("%s Deleted %v expired user access tokens during cleanup", domain.GetCurrentTime(), deleted)
-}
-
 func userCreatedLogger(e events.Event) {
 	if e.Kind != domain.EventApiUserCreated {
 		return
@@ -104,9 +81,6 @@
 }
 
 func userCreatedSendWelcomeMessage(e events.Event) {
-=======
-func userCreated(e events.Event) {
->>>>>>> 0c5946e7
 	if e.Kind != domain.EventApiUserCreated {
 		return
 	}
