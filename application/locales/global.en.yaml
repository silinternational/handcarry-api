- id: GetMeeting
  translation: We had a problem finding that meeting.
- id: GetMeetingCreator
  translation: We had a problem finding the creator of that meeting.
- id: GetMeetingImage
  translation: We had a problem finding the image for that meeting.
- id: GetMeetingLocation
  translation: We had a problem finding the location of that meeting.
- id: GetMeetings
  translation: We had a problem finding a list of meetings.
- id: GetRecentMeetings
  translation: We had a problem finding a list of recent meetings.
- id: GetMessageSender
  translation: We had a problem finding the message sender information.
- id: GetMessageThread
  translation: We had a problem finding the message conversation information.
- id: GetMessage
  translation: We had a problem finding the message information.
- id: CreateMessage.ParseInput
  translation: We had a problem processing the new message.
- id: CreateMessage
  translation: We had a problem creating the new message.
- id: CreateOrganization
  translation: We had a problem creating the new organization.
- id: CreateOrganization.NotAllowed
  translation: You are not authorized to create organizations.
- id: UpdateOrganization
  translation: We had a problem updating the organization.
- id: UpdateOrganization.NotFound
  translation: We had a problem finding the organization to update.
- id: UpdateOrganization.NotAllowed
  translation: You are not authorized to edit information for that organization.
- id: CreateOrganizationDomain
  translation: We had a problem adding a domain to the organization.
- id: CreateOrganizationDomain.NotFound
  translation: We had a problem finding the organization to add a domain.
- id: CreateOrganizationDomain.NotAllowed
  translation: You are not authorized to add domains to that organization.
- id: RemoveOrganizationDomain
  translation: We had a problem removing a domain from the organization.
- id: RemoveOrganizationDomain.NotFound
  translation: We had a problem finding the organization to remove a domain.
- id: RemoveOrganizationDomain.NotAllowed
  translation: You are not authorized to remove domains from that organization.
- id: SetThreadLastViewedAt.NotFound
  translation: We had a problem finding the conversation to update its last-viewed time.
- id: SetThreadLastViewedAt
  translation: We had a problem updating the conversation last-viewed time.
- id: GetPostCreator
  translation: We had a problem finding the creator of that request or offer.
- id: GetPostReceiver
  translation: We had a problem finding the receiver for that request or offer.
- id: GetPostProvider
  translation: We had a problem finding the provider for that request or offer.
- id: GetPostOrganization
  translation: We had a problem finding the organization for that request or offer.
- id: GetPostDestination
  translation: We had a problem finding the destination for that request or offer.
- id: GetPostOrigin
  translation: We had a problem finding the origin for that request or offer.
- id: GetPostThreads
  translation: We had a problem finding the list of conversations for that request or offer.
- id: GetPostPhoto
  translation: We had a problem finding the photo for that request or offer.
- id: GetPostFiles
  translation: We had a problem finding the list of attachments for that request or offer.
- id: GetPostMeeting
  translation: We had a problem finding the meeting associated with that request or offer.
- id: GetPosts
  translation: We had a problem finding a list of requests and offers.
- id: GetPost
  translation: We had a problem finding that request or offer.
- id: CreatePost
  translation: We had a problem creating that request or offer.
- id: CreatePost.ProcessInput
  translation: We had a problem processing the information to create that request or offer.
- id: CreatePost.SetDestination
  translation: We had a problem setting the destination for that new request or offer.
- id: CreatePost.SetOrigin
  translation: We had a problem setting the origin for that new request or offer.
- id: UpdatePost
  translation: We had a problem updating that request or offer.
- id: UpdatePost.ProcessInput
  translation: We had a problem processing the information to update that request or offer.
- id: UpdatePost.GetEditable
  translation: We had a problem preparing to update that request or offer.
- id: UpdatePost.NotEditable
  translation: That request or offer is locked for editing.
- id: UpdatePost.SetDestination
  translation: We had a problem setting the destination to update that request or offer.
- id: UpdatePost.SetOrigin
  translation: We had a problem setting the origin to update that request or offer.
- id: UpdatePostStatus
  translation: We had a problem changing the status of that request or offer.
- id: UpdatePostStatus.FindPost
  translation: We had a problem finding that request or offer for changing its status.
- id: UpdatePostStatus.NotAllowed
  translation: You are not authorized to change the status of that post.
- id: GetThreadParticipants
  translation: We had a problem getting a list of participants in that conversation.
- id: GetThreadLastViewedAt
  translation: We had a problem finding the time you last viewed that conversation.
- id: GetThreadMessages
  translation: We had a problem finding the list of messages in that conversation.
- id: GetThreadPostID
  translation: We had a problem finding the request or offer for that conversation.
- id: GetThreadPost
  translation: We had a problem finding the request or offer information for that conversation.
- id: GetThreads
  translation: We had a problem finding the list of conversations.
- id: GetMyThreads
  translation: We had a problem finding a list of your conversations.
- id: GetUserOrganizations
  translation: We had a problem finding the list of organizations for the user profile.
- id: GetUserPosts
  translation: We had a problem finding the list of posts for the user profile.
- id: GetUserPhotoURL
  translation: We had a problem finding the photo for the user profile.
- id: GetUserLocation
  translation: We had a problem finding the location for the user profile.
- id: GetUserUnreadMessageCount
  translation: We had a problem finding the unread message count for the user profile.
- id: GetUsers.NotAllowed
  translation: You are not allowed to access user profile data.
- id: GetUsers
  translation: We had a problem finding the list of user profiles.
- id: GetUser.NotAllowed
  translation: You are not allowed to access that user profile.
- id: GetUser
  translation: We had a problem finding the user profile.
- id: UpdateUser.NotFound
  translation: We had a problem finding the user for the profile update.
- id: UpdateUser.NotAllowed
  translation: You are not allowed to update that user profile.
- id: UpdateUser.PhotoNotFound
  translation: We had a problem finding the photo to update the user profile.
- id: UpdateUser.SetLocationError
  translation: We had a problem setting the location on the user profile.
- id: UpdateUser
  translation: We had a problem updating the user profile.

# Request Post Status Transition email subjects
- id: Email.Subject.Request.FromAcceptedToCommitted
  translation: Your {{.AppName}} offer for "{{.postTitle}}" may no longer be needed
- id: Email.Subject.Request.FromAcceptedOrCommittedToDelivered
  translation: Your {{.AppName}} request for "{{.postTitle}}" has been delivered!
- id: Email.Subject.Request.FromAcceptedToOpen
  translation: Your {{.AppName}} offer for "{{.postTitle}}" is no longer needed
- id: Email.Subject.Request.FromAcceptedOrDeliveredToCompleted
  translation: Thank you for fulfilling a request on {{.AppName}}
- id: Email.Subject.Request.FromAcceptedToRemoved
  translation: Your {{.AppName}} offer for "{{.postTitle}}" is no longer needed

- id: Email.Subject.Request.FromCommittedToAccepted
  translation: Your {{.AppName}} offer for "{{.postTitle}}" has been accepted!
- id: Email.Subject.Request.FromCommittedToOpen
  translation: Request lost its provider on {{.AppName}}
- id: Email.Subject.Request.FromCommittedToRemoved
  translation: Your {{.AppName}} offer for "{{.postTitle}}" is no longer needed

- id: Email.Subject.Request.FromCompletedToAcceptedOrDelivered
  translation: Request not received on {{.AppName}} after all

- id: Email.Subject.Request.FromDeliveredToAccepted
  translation: Request not delivered after all on {{.AppName}}
- id: Email.Subject.Request.FromDeliveredToCommitted
  translation: Request not delivered after all on {{.AppName}}

- id: Email.Subject.Request.FromOpenToCommitted
  translation: Potential provider on {{.AppName}} for "{{.postTitle}}"

# New Message notification subject
- id: Email.Subject.Message.Created
<<<<<<< HEAD
  translation: New message on {{.AppName}}

# Organization
- id: GetOrganizationDomainOrganizationID
  translation: We had a problem finding the domain ID.
- id: GetOrganizationDomains
  translation: We had a problem finding the list of domains for the organization.
- id: ViewOrganization.NotFound
  translation: Organization not found
- id: ViewOrganization.Error
  translation: There was a problem viewing that organization
- id: ListOrganizations.Error
  translation: There was a problem listing organizations
=======
  translation: New message from {{.sentByNickname}} on {{.AppName}}
>>>>>>> 16c69774
<|MERGE_RESOLUTION|>--- conflicted
+++ resolved
@@ -171,8 +171,7 @@
 
 # New Message notification subject
 - id: Email.Subject.Message.Created
-<<<<<<< HEAD
-  translation: New message on {{.AppName}}
+  translation: New message from {{.sentByNickname}} on {{.AppName}}
 
 # Organization
 - id: GetOrganizationDomainOrganizationID
@@ -184,7 +183,4 @@
 - id: ViewOrganization.Error
   translation: There was a problem viewing that organization
 - id: ListOrganizations.Error
-  translation: There was a problem listing organizations
-=======
-  translation: New message from {{.sentByNickname}} on {{.AppName}}
->>>>>>> 16c69774
+  translation: There was a problem listing organizations